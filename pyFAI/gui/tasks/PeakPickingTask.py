# coding: utf-8
# /*##########################################################################
#
# Copyright (C) 2016-2018 European Synchrotron Radiation Facility
#
# Permission is hereby granted, free of charge, to any person obtaining a copy
# of this software and associated documentation files (the "Software"), to deal
# in the Software without restriction, including without limitation the rights
# to use, copy, modify, merge, publish, distribute, sublicense, and/or sell
# copies of the Software, and to permit persons to whom the Software is
# furnished to do so, subject to the following conditions:
#
# The above copyright notice and this permission notice shall be included in
# all copies or substantial portions of the Software.
#
# THE SOFTWARE IS PROVIDED "AS IS", WITHOUT WARRANTY OF ANY KIND, EXPRESS OR
# IMPLIED, INCLUDING BUT NOT LIMITED TO THE WARRANTIES OF MERCHANTABILITY,
# FITNESS FOR A PARTICULAR PURPOSE AND NONINFRINGEMENT. IN NO EVENT SHALL THE
# AUTHORS OR COPYRIGHT HOLDERS BE LIABLE FOR ANY CLAIM, DAMAGES OR OTHER
# LIABILITY, WHETHER IN AN ACTION OF CONTRACT, TORT OR OTHERWISE, ARISING FROM,
# OUT OF OR IN CONNECTION WITH THE SOFTWARE OR THE USE OR OTHER DEALINGS IN
# THE SOFTWARE.
#
# ###########################################################################*/

from __future__ import absolute_import

__authors__ = ["V. Valls"]
__license__ = "MIT"
<<<<<<< HEAD
__date__ = "13/03/2019"
=======
__date__ = "16/04/2019"
>>>>>>> 03d1e74e

import logging
import numpy
import functools
import os

from silx.gui import qt
from silx.gui import icons
from silx.gui import colors
import silx.gui.plot
from silx.gui.plot.tools import PositionInfo
from silx.gui.plot.items.shape import Shape

from pyFAI.third_party import six
import pyFAI.utils
import pyFAI.massif
import pyFAI.control_points
from .AbstractCalibrationTask import AbstractCalibrationTask
from ..helper.RingExtractor import RingExtractorThread
from ..helper.SynchronizeRawView import SynchronizeRawView
from ..helper.SynchronizePlotBackground import SynchronizePlotBackground
from ..CalibrationContext import CalibrationContext
from ..helper.MarkerManager import MarkerManager
from ..helper import ProcessingWidget
from ..utils import FilterBuilder
from ..utils import validators
from ..helper import model_transform
from ..widgets.ColoredCheckBox import ColoredCheckBox
from ..widgets.AdvancedSpinBox import AdvancedSpinBox


_logger = logging.getLogger(__name__)


class _PeakSelectionUndoCommand(qt.QUndoCommand):

    def __init__(self, parent, model, oldState, newState):
        super(_PeakSelectionUndoCommand, self).__init__(parent=parent)
        self.__peakPickingModel = model
        self.__oldState = list(oldState)
        self.__newState = list(newState)
        self.__redoInhibited = False

    def setRedoInhibited(self, isInhibited):
        """Allow to avoid to push the command into the QUndoStack without
        calling redo."""
        self.__redoInhibited = isInhibited

    def undo(self):
        peakPickingModel = self.__peakPickingModel
        peakPickingModel.clear()
        for peakModel in self.__oldState:
            peakPickingModel.append(peakModel)

    def redo(self):
        if self.__redoInhibited:
            return
        peakPickingModel = self.__peakPickingModel
        peakPickingModel.clear()
        for peakModel in self.__newState:
            peakPickingModel.append(peakModel)


class _PeakSelectionTableView(qt.QTableView):

    def __init__(self, parent):
        super(_PeakSelectionTableView, self).__init__(parent=parent)

        ringDelegate = _SpinBoxItemDelegate(self)
        palette = qt.QPalette(self.palette())
        # make sure this value is not edited
        palette.setColor(qt.QPalette.Base, palette.base().color())
        ringDelegate.setPalette(palette)
        toolDelegate = _PeakToolItemDelegate(self)
        enabledDelegate = _PeakEnabledItemDelegate(self)
        self.setItemDelegateForColumn(_PeakSelectionTableModel.ColumnRingNumber, ringDelegate)
        self.setItemDelegateForColumn(_PeakSelectionTableModel.ColumnControl, toolDelegate)
        self.setItemDelegateForColumn(_PeakSelectionTableModel.ColumnEnabled, enabledDelegate)

<<<<<<< HEAD
=======
        self.setEditTriggers(qt.QAbstractItemView.NoEditTriggers)
>>>>>>> 03d1e74e
        self.setSelectionMode(qt.QAbstractItemView.SingleSelection)
        self.setSelectionBehavior(qt.QAbstractItemView.SelectRows)
        self.setVerticalScrollMode(qt.QAbstractItemView.ScrollPerPixel)
        self.setVerticalScrollBarPolicy(qt.Qt.ScrollBarAlwaysOn)
        self.setShowGrid(False)
        self.setWordWrap(False)
        # NoFrame glitchies on Debian8 Qt5
        # self.setFrameShape(qt.QFrame.NoFrame)

        self.horizontalHeader().setHighlightSections(False)
        self.verticalHeader().setVisible(False)

        palette = qt.QPalette(self.palette())
        palette.setColor(qt.QPalette.Base, qt.QColor(0, 0, 0, 0))
        self.setPalette(palette)
        self.setFrameShape(qt.QFrame.Panel)

    def mousePressEvent(self, event):
        """
        :param qt.QMouseEvent event: Qt event
        """
        index = self.indexAt(event.pos())
        if index.isValid():
            selectionModel = self.selectionModel()
            if selectionModel.isSelected(index):
                selectionModel.clear()
                event.accept()
                return
        return super(_PeakSelectionTableView, self).mousePressEvent(event)

    def setModel(self, model):
        if self.model() is not None:
            m = self.model()
            m.rowsInserted.disconnect(self.__onRowInserted)
            m.rowsRemoved.disconnect(self.__onRowRemoved)
            m.modelReset.disconnect(self.__openPersistantViewOnModelReset)

        super(_PeakSelectionTableView, self).setModel(model)

        if self.model() is not None:
            m = self.model()
            m.rowsInserted.connect(self.__onRowInserted)
            m.rowsRemoved.connect(self.__onRowRemoved)
            m.modelReset.connect(self.__openPersistantViewOnModelReset)
            self.__openPersistantViewOnModelReset()
            # it is not possible to set column constraints while there is no model
            self.__updateColumnConstraints()

    def sizeHint(self):
        """Size hint while grow according to the content of the view"""
        rowCount = self.model().rowCount()
        size = qt.QTableView.sizeHint(self)
        if rowCount <= 0:
            return size
        height = self.horizontalHeader().size().height()
        height = height + self.rowHeight(0) * rowCount
        if height < size.height():
            return size
        size = qt.QSize(size.width(), height)
        return size

    def __updateColumnConstraints(self):
        header = self.horizontalHeader()
        if qt.qVersion() < "5.0":
            setResizeMode = header.setResizeMode
        else:
            setResizeMode = header.setSectionResizeMode
        setResizeMode(_PeakSelectionTableModel.ColumnName, qt.QHeaderView.Stretch)
        setResizeMode(_PeakSelectionTableModel.ColumnPeaksCount, qt.QHeaderView.ResizeToContents)
        setResizeMode(_PeakSelectionTableModel.ColumnRingNumber, qt.QHeaderView.ResizeToContents)
        setResizeMode(_PeakSelectionTableModel.ColumnEnabled, qt.QHeaderView.ResizeToContents)
        setResizeMode(_PeakSelectionTableModel.ColumnControl, qt.QHeaderView.Fixed)

    def __onRowRemoved(self, parent, start, end):
        self.updateGeometry()

    def __onRowInserted(self, parent, start, end):
        self.__openPersistantViewOnRowInserted(parent, start, end)
        self.updateGeometry()
        # It have to be done only on the 3, else the layout is wrong
        self.resizeColumnToContents(_PeakSelectionTableModel.ColumnControl)

    def __openPersistantViewOnRowInserted(self, parent, start, end):
        model = self.model()
        for row in range(start, end):
            index = model.index(row, _PeakSelectionTableModel.ColumnRingNumber, qt.QModelIndex())
            self.openPersistentEditor(index)
            index = model.index(row, _PeakSelectionTableModel.ColumnControl, qt.QModelIndex())
            self.openPersistentEditor(index)
            index = model.index(row, _PeakSelectionTableModel.ColumnEnabled, qt.QModelIndex())
            self.openPersistentEditor(index)

    def __openPersistantViewOnModelReset(self):
        model = self.model()
        index = qt.QModelIndex()
        row = model.rowCount(index)
        self.__onRowInserted(index, 0, row)


class _PeakSelectionTableModel(qt.QAbstractTableModel):

    requestRingChange = qt.Signal(object, int)

    requestRemovePeak = qt.Signal(object)

    requestChangeEnable = qt.Signal(object, bool)

    ColumnEnabled = 0
    ColumnName = 1
    ColumnPeaksCount = 2
    ColumnRingNumber = 3
    ColumnControl = 4

    def __init__(self, parent, peakSelectionModel):
        assert isinstance(parent, PeakPickingTask)
        super(_PeakSelectionTableModel, self).__init__(parent=parent)
        self.__peakSelectionModel = peakSelectionModel
        peakSelectionModel.structureChanged.connect(self.__invalidateModel)
        peakSelectionModel.contentChanged.connect(self.__invalidateContentModel)
        self.__callbacks = []
        self.__invalidateModel()
        # QAbstractTableModel do not provide access to the parent
        self.__parent = parent

    def __invalidateModel(self):
        self.beginResetModel()
        for callback in self.__callbacks:
            target, method = callback
            target.changed.disconnect(method)
        self.__callbacks = []
        for index, item in enumerate(self.__peakSelectionModel):
            callback = functools.partial(self.__invalidateItem, index)
            item.changed.connect(callback)
            self.__callbacks.append((item, callback))
        self.endResetModel()

    def __invalidateContentModel(self):
        for index, _ in enumerate(self.__peakSelectionModel):
            self.__invalidateItem(index)

    def __invalidateItem(self, index):
        index1 = self.index(index, 0, qt.QModelIndex())
        index2 = self.index(index, self.columnCount() - 1, qt.QModelIndex())
        self.dataChanged.emit(index1, index2)

    def headerData(self, section, orientation, role=qt.Qt.DisplayRole):
        if orientation != qt.Qt.Horizontal:
            return None
        if role != qt.Qt.DisplayRole:
            return super(_PeakSelectionTableModel, self).headerData(section, orientation, role)
        if section == self.ColumnName:
            return "Name"
        elif section == self.ColumnPeaksCount:
            return "Peaks"
        elif section == self.ColumnRingNumber:
            return "Ring number"
        elif section == self.ColumnEnabled:
            return ""
        elif section == self.ColumnControl:
            return ""
        return None

    def flags(self, index):
        return (qt.Qt.ItemIsEnabled |
                qt.Qt.ItemIsSelectable)

    def rowCount(self, parent=qt.QModelIndex()):
        return len(self.__peakSelectionModel)

    def columnCount(self, parent=qt.QModelIndex()):
        return 5

    def peakObject(self, index):
        peakModel = self.__peakSelectionModel[index.row()]
        return peakModel

    def peakObject(self, index):
        peakModel = self.__peakSelectionModel[index.row()]
        return peakModel

    def data(self, index=qt.QModelIndex(), role=qt.Qt.DisplayRole):
        if not index.isValid():
            return False
        peakModel = self.__peakSelectionModel[index.row()]
        column = index.column()
        if role == qt.Qt.DisplayRole or role == qt.Qt.EditRole:
            if column == self.ColumnName:
                return peakModel.name()
            elif column == self.ColumnPeaksCount:
                return len(peakModel)
            elif column == self.ColumnRingNumber:
                return peakModel.ringNumber()
            return ""
        return None

    def setData(self, index, value, role=qt.Qt.EditRole):
        if not index.isValid():
            return False
        peakModel = self.__peakSelectionModel[index.row()]
        column = index.column()
        if role == qt.Qt.CheckStateRole:
            if column == self.ColumnEnabled:
                if value == qt.Qt.Checked:
                    isChecked = True
                else:
                    isChecked = False
                self.requestChangeEnable.emit(peakModel, isChecked)
                return True
        elif role == qt.Qt.EditRole:
            if column == self.ColumnRingNumber:
                self.requestRingChange.emit(peakModel, value)
                return True
        return False

    def removeRows(self, row, count, parent=qt.QModelIndex()):
        # while the tablemodel is already connected to the data model
        self.__peakSelectionModel.structureChanged.disconnect(self.__invalidateModel)

        self.beginRemoveRows(parent, row, row + count - 1)
        for i in reversed(range(count)):
            peakModel = self.__peakSelectionModel[row + i]
            self.requestRemovePeak.emit(peakModel)
        self.endRemoveRows()

        # while the tablemodel is already connected to the data model
        self.__peakSelectionModel.structureChanged.connect(self.__invalidateModel)
        return True


class _PeakPickingPlot(silx.gui.plot.PlotWidget):

    PEAK_SELECTION_MODE = 0
    ERASOR_MODE = 1
    BRUSH_MODE = 2

    sigPeakPicked = qt.Signal(int, int)
    """Emitted when a mouse interaction requesteing a peak selection."""

    sigShapeErased = qt.Signal(object)
    """Emitted when a mouse interaction requesteing to erase peaks on shape."""

    sigShapeBrushed = qt.Signal(object)
    """Emitted when a mouse interaction requesteing to brush peaks on shape."""

    def __init__(self, parent):
        super(_PeakPickingPlot, self).__init__(parent=parent)
        self.setKeepDataAspectRatio(True)
        self.setAxesDisplayed(False)

        self.__peakSelectionModel = None
        self.__callbacks = {}
        self.__selectedPeak = None
        self.__processing = None
        self.__mode = self.PEAK_SELECTION_MODE
        self.__mask = None

        self.sigPlotSignal.connect(self.__onPlotEvent)

        markerModel = CalibrationContext.instance().getCalibrationModel().markerModel()
        self.__markerManager = MarkerManager(self, markerModel, pixelBasedPlot=True)

        handle = self.getWidgetHandle()
        handle.setContextMenuPolicy(qt.Qt.CustomContextMenu)
        handle.customContextMenuRequested.connect(self.__plotContextMenu)

        colormap = CalibrationContext.instance().getRawColormap()
        self.setDefaultColormap(colormap)

        self.__plotBackground = SynchronizePlotBackground(self)

        if hasattr(self, "centralWidget"):
            self.centralWidget().installEventFilter(self)

    def setPeakInteractiveMode(self, mode):
        if self.__mode == mode:
            return
        self.__mode = mode

        if mode == self.PEAK_SELECTION_MODE:
            self.setInteractiveMode('zoom')
        elif mode == self.ERASOR_MODE:
            color = "black"
            self.setInteractiveMode('draw', shape='rectangle', source=self, color=color)
        elif mode == self.BRUSH_MODE:
            color = "black"
            self.setInteractiveMode('draw', shape='rectangle', source=self, color=color)
        else:
            assert(False)

    def setSelectedPeak(self, name):
        if self.__selectedPeak == name:
            return
        self.__selectedPeak = name
        for peakModel in self.__peakSelectionModel:
            self.updatePeak(peakModel)

    def eventFilter(self, widget, event):
        if event.type() == qt.QEvent.Enter:
            if self.__mode == self.PEAK_SELECTION_MODE:
                self.setCursor(qt.Qt.CrossCursor)
            else:
                self.setCursor(qt.Qt.ArrowCursor)
            return True
        elif event.type() == qt.QEvent.Leave:
            self.unsetCursor()
            return True
        return False

    def event(self, event):
        """
        Dispatch Qt events to the widget.

        :param qt.QEvent event: Event from Qt
        """
        if event.type() == qt.QEvent.ToolTip:
            handle = self.getWidgetHandle()
            pos = handle.mapFromGlobal(event.globalPos())
            coord = self.pixelToData(pos.x(), pos.y())
            # About 4 pixels (screen relative)
            coord2 = self.pixelToData(pos.x() + 1, pos.y() + 1)
            ratio = abs(coord[0] - coord2[0]), abs(coord[1] - coord2[1])
            threshold = 2 * (ratio[0] + ratio[1])
            peak = self.__peakSelectionModel.closestGroup((coord[1], coord[0]), threshold=threshold)
            if peak is not None:
                message = "Group name: %s\nRing number: %d"
                message = message % (peak.name(), peak.ringNumber())
                qt.QToolTip.showText(event.globalPos(), message)
            else:
                qt.QToolTip.hideText()
                event.ignore()

            return True
        return super(_PeakPickingPlot, self).event(event)

    def __onPlotEvent(self, event):
        if self.__mode == self.PEAK_SELECTION_MODE:
            if event["event"] == "imageClicked":
                x, y, button = event["col"], event["row"], event["button"]
                if button == "left":
                    self.__plotClicked(x, y)
        elif self.__mode in [self.ERASOR_MODE, self.BRUSH_MODE]:
            if event['event'] == 'drawingFinished':
                # Convert from plot to array coords
                ox, oy = 0, 0
                sx, sy = 1.0, 1.0

                height = int(abs(event['height'] / sy))
                width = int(abs(event['width'] / sx))

                row = int((event['y'] - oy) / sy)
                if sy < 0:
                    row -= height

                col = int((event['x'] - ox) / sx)
                if sx < 0:
                    col -= width

                # Use a shape in case we generalize it
                # FIXME: This code should be done in silx
                shape = Shape('rectangle')
                points = numpy.array([[col, row], [col + width, row + height]])
                shape.setPoints(points, copy=False)
                if self.__mode == self.ERASOR_MODE:
                    self.sigShapeErased.emit(shape)
                elif self.__mode == self.BRUSH_MODE:
                    self.sigShapeBrushed.emit(shape)
                else:
                    assert(False)
        else:
            assert(False)

    def __plotClicked(self, x, y):
        self.sigPeakPicked.emit(x, y)

    def __plotContextMenu(self, pos):
        plot = self
        from silx.gui.plot.actions.control import ZoomBackAction
        zoomBackAction = ZoomBackAction(plot=plot, parent=plot)

        menu = qt.QMenu(self)

        menu.addAction(zoomBackAction)
        menu.addSeparator()
        menu.addAction(self.__markerManager.createMarkPixelAction(menu, pos))
        menu.addAction(self.__markerManager.createMarkGeometryAction(menu, pos))
        action = self.__markerManager.createRemoveClosestMaskerAction(menu, pos)
        if action is not None:
            menu.addAction(action)

        handle = plot.getWidgetHandle()
        menu.exec_(handle.mapToGlobal(pos))

    def setModel(self, peakSelectionModel):
        assert self.__peakSelectionModel is None
        self.__peakSelectionModel = peakSelectionModel
        self.__peakSelectionModel.changed.connect(self.__invalidateModel)
        self.__invalidateModel()

    def __invalidateModel(self):
        added = set(self.__peakSelectionModel) - set(self.__callbacks.keys())
        removed = set(self.__callbacks.keys()) - set(self.__peakSelectionModel)

        # remove items
        for peakModel in removed:
            callback = self.__callbacks[peakModel]
            del self.__callbacks[peakModel]
            peakModel.changed.disconnect(callback)
            self.removePeak(peakModel)

        # add items
        for peakModel in added:
            callback = functools.partial(self.__invalidateItem, peakModel)
            peakModel.changed.connect(callback)
            self.addPeak(peakModel)
            self.__callbacks[peakModel] = callback

    def __invalidateItem(self, peakModel):
        self.updatePeak(peakModel)

    def removePeak(self, peakModel):
        legend = "marker" + peakModel.name()
        try:
            self.removeMarker(legend=legend)
        except Exception:
            pass
        legend = "coord" + peakModel.name()
        self.removeCurve(legend=legend)

    def addPeak(self, peakModel):
        color = peakModel.color()
        if not peakModel.isEnabled():
            context = CalibrationContext.instance()
            color = context.disabledMarkerColor()
        numpyColor = numpy.array([color.redF(), color.greenF(), color.blueF(), 0.5])
        points = peakModel.coords()
        name = peakModel.name()

        if self.__selectedPeak is None:
            # Nothing selected
            symbol = 'o'
        elif name == self.__selectedPeak:
            # Selected marker
            symbol = 'o'
        else:
            # Unselected marker
            symbol = '+'

        if len(points) != 0:
            y, x = points[0] + 0.5
            self.addMarker(x=x, y=y,
                           legend="marker" + name,
                           text=name)
        yy = points[:, 0] + 0.5
        xx = points[:, 1] + 0.5
        self.addCurve(x=xx, y=yy,
                      legend="coord" + name,
                      linestyle=' ',
                      selectable=False,
                      symbol=symbol,
                      color=numpyColor,
                      resetzoom=False)

    def setProcessingLocation(self, mask):
        """Update the processing location over the image.

        :param numpy.ndarray mask: Mask of the location.
        """
        if mask is None:
            mask = numpy.empty(shape=(0, 0))

        if self.__mask is None:
            self.addImage(mask,
                          legend="processing-mask",
                          selectable=False,
                          copy=False,
                          z=-0.5,
                          resetzoom=False)
            self.__mask = self.getImage("processing-mask")
            colormap = colors.Colormap(name=None,
                                       colors=((0., 0., 0., 0.), (1., 1., 1., 0.5)),
                                       vmin=0,
                                       vmax=1)
            self.__mask.setColormap(colormap)

        mask = mask.astype(numpy.uint8)
        self.__mask.setData(mask)

    def updatePeak(self, peakModel):
        self.removePeak(peakModel)
        self.addPeak(peakModel)

    def unsetProcessing(self):
        if self.__processing is not None:
            self.__processing.deleteLater()
        self.__processing = None

    def setProcessing(self):
        self.__processing = ProcessingWidget.createProcessingWidgetOverlay(self)


class _SpinBoxItemDelegate(qt.QStyledItemDelegate):

    def __init__(self, *args, **kwargs):
        qt.QStyledItemDelegate.__init__(self, *args, **kwargs)
        self.__palette = None

    def setPalette(self, palette):
        self.__palette = qt.QPalette(palette)

    def createEditor(self, parent, option, index):
        if not index.isValid():
            return super(_SpinBoxItemDelegate, self).createEditor(parent, option, index)

        editor = AdvancedSpinBox(parent=parent)
        if self.__palette is not None:
            editor.setPalette(self.__palette)
        editor.setMouseWheelEnabled(False)
        editor.setMinimum(1)
        editor.setMaximum(999)
        editor.valueChanged.connect(lambda x: self.commitData.emit(editor))
        editor.setFocusPolicy(qt.Qt.StrongFocus)
        editor.setValue(index.data())
        editor.installEventFilter(self)
        editor.setBackgroundRole(qt.QPalette.Background)
        editor.setAutoFillBackground(True)
        return editor

    def eventFilter(self, widget, event):
        if event.type() == qt.QEvent.ChildPolished:
            # Fix issue relative to Qt4. after createEditor and setEditorData
            # The lineedit content is set selected without any reason.
            widget.lineEdit().deselect()
        return qt.QSpinBox.eventFilter(self, widget, event)

    def setEditorData(self, editor, index):
        value = index.data()
        if editor.value() == value:
            return
        old = editor.blockSignals(True)
        editor.setValue(value)
        editor.blockSignals(old)

    def setModelData(self, editor, model, index):
        editor.interpretText()
        value = editor.value()
        model.setData(index, value)

    def updateEditorGeometry(self, editor, option, index):
        """
        Update the geometry of the editor according to the changes of the view.

        :param qt.QWidget editor: Editor widget
        :param qt.QStyleOptionViewItem option: Control how the editor is shown
        :param qt.QIndex index: Index of the data to display
        """
        editor.setGeometry(option.rect)


class _PeakEnabledItemDelegate(qt.QStyledItemDelegate):

    def createEditor(self, parent, option, index):
        if not index.isValid():
            return super(_PeakToolItemDelegate, self).createEditor(parent, option, index)

        persistantIndex = qt.QPersistentModelIndex(index)

        editor = ColoredCheckBox(parent=parent)
        editor.toggled.connect(functools.partial(self.__toggleEnabled, persistantIndex))

        return editor

    def setEditorData(self, editor, index):
        """
        :param qt.QWidget editor: Editor widget
        :param qt.QIndex index: Index of the data to display
        """
        model = index.model()
        peak = model.peakObject(index)
        old = editor.blockSignals(True)
        editor.setChecked(peak.isEnabled())
        editor.blockSignals(old)
        editor.setBoxColor(peak.color())

    def __toggleEnabled(self, index):
        model = index.model()
        peak = model.peakObject(index)
        newValue = not peak.isEnabled()
        newValue = qt.Qt.Checked if newValue else qt.Qt.Unchecked
        model.setData(index, newValue, role=qt.Qt.CheckStateRole)

    def updateEditorGeometry(self, editor, option, index):
        # Center the widget to the cell
        size = editor.sizeHint()
        half = size / 2
        halfPoint = qt.QPoint(half.width(), half.height())
        pos = option.rect.center() - halfPoint
        editor.move(pos)


class _PeakToolItemDelegate(qt.QStyledItemDelegate):

    def createEditor(self, parent, option, index):
        if not index.isValid():
            return super(_PeakToolItemDelegate, self).createEditor(parent, option, index)

        editor = qt.QToolBar(parent=parent)
        editor.setIconSize(qt.QSize(20, 20))
        editor.setStyleSheet("QToolBar { border: 0px }")

        persistantIndex = qt.QPersistentModelIndex(index)

        extract = qt.QAction(editor)
        extract.setToolTip("Re-extract peaks from this ring")
        extract.setIcon(icons.getQIcon("pyfai:gui/icons/extract-ring"))
        extract.triggered.connect(functools.partial(self.__extractPeak, persistantIndex))
        editor.addAction(extract)

        remove = qt.QAction(editor)
        remove.setToolTip("Remove this group of peaks")
        remove.setIcon(icons.getQIcon("pyfai:gui/icons/remove-peak"))
        remove.triggered.connect(functools.partial(self.__removePeak, persistantIndex))
        editor.addAction(remove)

        editor.setMinimumSize(editor.sizeHint())
        editor.setMaximumSize(editor.sizeHint())
        editor.setSizePolicy(qt.QSizePolicy.Fixed, qt.QSizePolicy.Fixed)
        return editor

    def updateEditorGeometry(self, editor, option, index):
        """
        Update the geometry of the editor according to the changes of the view.

        :param qt.QWidget editor: Editor widget
        :param qt.QStyleOptionViewItem option: Control how the editor is shown
        :param qt.QIndex index: Index of the data to display
        """
        editor.setGeometry(option.rect)

    def getTask(self):
        """
        :rtype: PeakPickingTask
        """
        widget = self
        while widget is not None:
            if isinstance(widget, PeakPickingTask):
                return widget
            widget = widget.parent()
        raise TypeError("PeakPickingTask not found")

    def __extractPeak(self, persistantIndex, checked):
        if not persistantIndex.isValid():
            return
        model = persistantIndex.model()
        peak = model.peakObject(persistantIndex)
        task = self.getTask()
        if task is not None:
            task.autoExtractSingleRing(peak)

    def __removePeak(self, persistantIndex, checked):
        if not persistantIndex.isValid():
            return
        model = persistantIndex.model()
        model.removeRow(persistantIndex.row(), persistantIndex.parent())


class _RingSelectionBehaviour(qt.QObject):
    """Manage behaviour relative to ring selection.

    This ensure coherence between many widgets.

    - If "always new ring" activated
        - The spinner is diabled
        - The spinner have to display the number of the next ring created.
        - The spinner value is decorelated from the hilighted ring
            of the table view
    - Else
        - The spinner is enabled
        - The value of the spinner have to be consistant with the hilighted
            ring from the table view.
    """

    def __init__(self, parent,
                 peakSelectionModel,
                 spinnerRing,
                 newRingOption,
<<<<<<< HEAD
                 ringSelectionModel):
=======
                 ringSelectionModel,
                 plot):
>>>>>>> 03d1e74e
        qt.QObject.__init__(self, parent)
        self.__peakSelectionModel = peakSelectionModel
        self.__spinnerRing = spinnerRing
        self.__newRingOption = newRingOption
        self.__ringSelectionModel = ringSelectionModel

        self.__peakSelectionModel.changed.connect(self.__peaksHaveChanged)
<<<<<<< HEAD
=======
        self.__peakSelectionModel.structureChanged.connect(self.__peaksStructureHaveChanged)
>>>>>>> 03d1e74e
        self.__spinnerRing.valueChanged.connect(self.__spinerRingChanged)
        self.__newRingOption.toggled.connect(self.__newRingToggeled)
        if self.__ringSelectionModel is not None:
            self.__ringSelectionModel.selectionChanged.connect(self.__ringSelectionChanged)
<<<<<<< HEAD

        self.__initState()

    def clear(self):
        self.__peakSelectionModel.changed.disconnect(self.__peaksHaveChanged)
=======
            self.__ringSelectionModel.selectionChanged.connect(self.__hightlightedRingChnaged)

        self.__plot = plot
        self.__initState()

    def selectRing(self, ringNumber):
        """Select one of the rings.

        The tools are updated to edit/create this ring.

        :param int ringNumber: The ring number to select
        """
        if self.__newRingOption.isChecked():
            self.__newRingOption.trigger()
        self.__spinnerRing.setValue(ringNumber)

    def toggleNewRing(self):
        """Toggle the "new ring" modificator.
        """
        self.__newRingOption.trigger()

    def clear(self):
        self.__peakSelectionModel.changed.disconnect(self.__peaksHaveChanged)
        self.__peakSelectionModel.structureChanged.disconnect(self.__peaksStructureHaveChanged)
>>>>>>> 03d1e74e
        self.__spinnerRing.valueChanged.disconnect(self.__spinerRingChanged)
        self.__newRingOption.toggled.disconnect(self.__newRingToggeled)
        if self.__ringSelectionModel is not None:
            self.__ringSelectionModel.selectionChanged.disconnect(self.__ringSelectionChanged)
<<<<<<< HEAD
=======
            self.__ringSelectionModel.selectionChanged.disconnect(self.__hightlightedRingChnaged)
>>>>>>> 03d1e74e

    def __initState(self):
        self.__newRingToggeled()

<<<<<<< HEAD
=======
    def __peaksStructureHaveChanged(self):
        self.__plot.setSelectedPeak(None)

>>>>>>> 03d1e74e
    def __peaksHaveChanged(self):
        if self.__newRingOption.isChecked():
            self.__updateNewRing()

        if not self.__ringSelectionModel.hasSelection():
            # Update the model selection if nothing was selected
            # TODO: It would be good to remove the timer,
            #       but this event is generated before the update of the model
            qt.QTimer.singleShot(0, self.__spinerRingChanged)

    def __updateNewRing(self):
        createNewRing = False
        indexes = self.__ringSelectionModel.selectedIndexes()
        if len(indexes) == 0:
            createNewRing = True

        peakSelectionModel = self.__peakSelectionModel
        if createNewRing or self.__newRingOption.isChecked():
            # reach bigger ring
            ringNumbers = [p.ringNumber() for p in peakSelectionModel]
            if ringNumbers == []:
                lastRingNumber = 0
            else:
                lastRingNumber = max(ringNumbers)
            ringNumber = lastRingNumber + 1
        else:
            assert(len(indexes))
            index = indexes[0]
            model = self.__ringSelectionModel.model()
            index = model.index(index.row(), 0)
            peak = model.peakObject(index)
            ringNumber = peak.ringNumber()

        self.__spinnerRing.valueChanged.disconnect(self.__spinerRingChanged)
        self.__spinnerRing.setValue(ringNumber)
        self.__spinnerRing.valueChanged.connect(self.__spinerRingChanged)

    def ringNumber(self):
        """Returns the targetted ring.

        :rtype: int
        """
        return self.__spinnerRing.value()

<<<<<<< HEAD
    def __ringSelectionChanged(self):
        if self.__newRingOption.isChecked():
            # The spinner already display the number of the new ring
            return

        self.__spinnerRing.valueChanged.disconnect(self.__spinerRingChanged)
        try:
            indexes = self.__ringSelectionModel.selectedIndexes()
            model = self.__ringSelectionModel.model()
            if len(indexes) == 0:
                pass
            else:
                index = indexes[0]
                peak = model.peakObject(index)
                ringNumber = peak.ringNumber()
                self.__spinnerRing.setValue(ringNumber)
        finally:
            self.__spinnerRing.valueChanged.connect(self.__spinerRingChanged)
=======
    def __hightlightedRingChnaged(self):
        indexes = self.__ringSelectionModel.selectedIndexes()
        model = self.__ringSelectionModel.model()
        if len(indexes) == 0:
            peak = None
        else:
            index = indexes[0]
            peak = model.peakObject(index)

        if peak is not None:
            name = peak.name()
            self.__plot.setSelectedPeak(name)
        else:
            self.__plot.setSelectedPeak(None)

    def __ringSelectionChanged(self):
        indexes = self.__ringSelectionModel.selectedIndexes()
        model = self.__ringSelectionModel.model()
        if len(indexes) == 0:
            peak = None
        else:
            index = indexes[0]
            peak = model.peakObject(index)

        if not self.__newRingOption.isChecked():
            # It have to be updated
            if peak is not None:
                self.__spinnerRing.valueChanged.disconnect(self.__spinerRingChanged)
                try:
                    ringNumber = peak.ringNumber()
                    self.__spinnerRing.setValue(ringNumber)
                finally:
                    self.__spinnerRing.valueChanged.connect(self.__spinerRingChanged)
>>>>>>> 03d1e74e

    def __spinerRingChanged(self):
        """Called when the spinner displaying the selected ring changes."""
        ringNumber = self.__spinnerRing.value()
        if self.__ringSelectionModel is None:
            return

        model = self.__ringSelectionModel.model()
        self.__ringSelectionModel.selectionChanged.disconnect(self.__ringSelectionChanged)
        try:
            for i in range(model.rowCount()):
                index = model.index(i, 0)
                peak = model.peakObject(index)
                if peak.ringNumber() == ringNumber:
                    break
            else:
                i = None
            if i is not None:
                index = i
                indexStart = model.index(index, 0)
                indexEnd = model.index(index, model.columnCount() - 1)
                selection = qt.QItemSelection(indexStart, indexEnd)
                self.__ringSelectionModel.select(selection, qt.QItemSelectionModel.ClearAndSelect)
            else:
                self.__ringSelectionModel.clear()
        finally:
            self.__ringSelectionModel.selectionChanged.connect(self.__ringSelectionChanged)

    def __newRingToggeled(self):
        """Called when the new ring option is toggled."""
        newRingActivated = self.__newRingOption.isChecked()
        self.__spinnerRing.setEnabled(not newRingActivated)
        if self.__newRingOption.isChecked():
            self.__updateNewRing()
        else:
            self.__ringSelectionChanged()


class PeakPickingTask(AbstractCalibrationTask):

    def _initGui(self):
        qt.loadUi(pyFAI.utils.get_ui_file("calibration-peakpicking.ui"), self)
        icon = silx.gui.icons.getQIcon("pyfai:gui/icons/task-identify-rings")
        self.setWindowIcon(icon)

        self.initNextStep()

        # Insert the plot on the layout
        holder = self._plotHolder
        self.__extractionThread = None
        self.__plot = _PeakPickingPlot(parent=holder)
        self.__plot.setObjectName("plot-picking")
        holderLayout = qt.QVBoxLayout(holder)
        holderLayout.setContentsMargins(1, 1, 1, 1)
        holderLayout.addWidget(self.__plot)

        # Insert the peak view on the layout
        holder = self._peakSelectionDummy.parent()
        self.__peakSelectionView = _PeakSelectionTableView(holder)
        holderLayout = holder.layout()
        holderLayout.replaceWidget(self._peakSelectionDummy, self.__peakSelectionView)

        self.__undoStack = qt.QUndoStack(self)

        layout = qt.QVBoxLayout()
        layout.setContentsMargins(0, 0, 0, 0)
        self._ringToolBarHolder.setLayout(layout)
        toolBar = self.__createMainRingToolBar()
        layout.addWidget(toolBar)
        toolBar = self.__createRingToolBar()
        layout.addWidget(toolBar)

        self.__createPlotToolBar(self.__plot)
        statusBar = self.__createPlotStatusBar(self.__plot)
        self.__plot.setStatusBar(statusBar)

        self.__plot.sigPeakPicked.connect(self.__onPickPicked)
        self.__plot.sigShapeErased.connect(self.__onShapeErased)
        self.__plot.sigShapeBrushed.connect(self.__onShapeBrushed)
        self.__plot.sigInteractiveModeChanged.connect(self.__onPlotModeChanged)

        action = qt.QAction(self)
        action.setText("Extract rings until")
        action.setToolTip("Remove all the rings and extract it again")
        action.setIcon(icons.getQIcon("pyfai:gui/icons/extract-rings-to"))
        action.triggered.connect(self.__autoExtractRings)
        selectAction = self._extract.addDefaultAction(action)
        selectAction.triggered.connect(self.__updateOptionToExtractAgain)

        action = qt.QAction(self)
        action.setText("Extract already picked rings")
        action.setToolTip("Duplicated rings will be removed")
        action.setIcon(icons.getQIcon("pyfai:gui/icons/extract-current-rings"))
        action.triggered.connect(self.__autoExtractExistingRings)
        self._extract.addDefaultAction(action)

        action = qt.QAction(self)
        action.setText("Extract all reachable rings")
        action.setToolTip("Remove all the rings and extract everything possible")
        action.setIcon(icons.getQIcon("pyfai:gui/icons/extract-reachable-rings"))
        action.triggered.connect(self.__autoExtractReachableRings)
        self._extract.addDefaultAction(action)

        action = qt.QAction(self)
        action.setText("Extract more rings")
        action.setToolTip("Extract new rings after the last picked one")
        action.setIcon(icons.getQIcon("pyfai:gui/icons/extract-more-rings"))
        action.triggered.connect(self.__autoExtractMoreRings)
        selectAction = self._extract.addDefaultAction(action)
        selectAction.triggered.connect(self.__updateOptionToExtractMoreRings)
        self.__updateOptionToExtractMoreRings()
        moreAction = action

        action = qt.QAction(self)
        action.setText("Merge rings and sort")
        action.setToolTip("Merge the groups using the same ring number and sort them")
        action.setIcon(icons.getQIcon("silx:gui/icons/draw-brush"))
        action.triggered.connect(self.__cleanUpRings)
        self._extract.addAction(action)

        self._extract.setEnabled(False)
        self._extract.setDefaultAction(moreAction)

        validator = validators.DoubleValidator(self)
        self._numberOfPeakPerDegree.lineEdit().setValidator(validator)
        locale = qt.QLocale(qt.QLocale.C)
        self._numberOfPeakPerDegree.setLocale(locale)

        self.__synchronizeRawView = SynchronizeRawView()
        self.__synchronizeRawView.registerTask(self)
        self.__synchronizeRawView.registerPlot(self.__plot)

        self.__ringSelection = None
        self.__massif = None
        self.__massifReconstructed = None

        for i, key in enumerate(range(qt.Qt.Key_0, qt.Qt.Key_9 + 1)):
            if i == 0:
                i = 10
            action = qt.QAction(self)
            action.setText("Select ring %d" % i)

            def selectRing(ringNumber):
                self.__ringSelection.selectRing(ringNumber)
            action.triggered.connect(functools.partial(selectRing, i))
            action.setShortcut(qt.QKeySequence(key))
            self.addAction(action)

        action = qt.QAction(self)
        action.setText("Toggle new tring tool")
        action.triggered.connect(lambda: self.__ringSelection.toggleNewRing())
        action.setShortcut(qt.QKeySequence(qt.Qt.Key_Plus))
        self.addAction(action)
        action = qt.QAction(self)
        action.setText("Toggle new tring tool")
        action.triggered.connect(lambda: self.__ringSelection.toggleNewRing())
        action.setShortcut(qt.QKeySequence(qt.Qt.Key_Equal))
        self.addAction(action)

    def __onPlotModeChanged(self, owner):
        if owner is None:
            return
        # TODO: This condition should not be reached like that
        if owner is not self.__plot:
            # Here a default plot tool is triggered
            # Set back the default tool
            if (not self.__arcSelectionMode.isChecked() and
                    not self.__ringSelectionMode.isChecked() and
                    not self.__peakSelectionMode.isChecked()):
                self.__arcSelectionMode.trigger()

    def __createSavePeakDialog(self):
        dialog = CalibrationContext.instance().createFileDialog(self)
        dialog.setAcceptMode(qt.QFileDialog.AcceptSave)
        dialog.setWindowTitle("Save selected peaks")
        dialog.setModal(True)
        builder = FilterBuilder.FilterBuilder()
        builder.addFileFormat("Control point files", "npt")
        dialog.setNameFilters(builder.getFilters())
        return dialog

    def __createLoadPeakDialog(self):
        dialog = CalibrationContext.instance().createFileDialog(self)
        dialog.setWindowTitle("Load peaks")
        dialog.setModal(True)
        builder = FilterBuilder.FilterBuilder()
        builder.addFileFormat("Control point files", "npt")
        dialog.setNameFilters(builder.getFilters())
        return dialog

    def __loadPeaksFromFile(self):
        dialog = self.__createLoadPeakDialog()

        result = dialog.exec_()
        if not result:
            return

        filename = dialog.selectedFiles()[0]
        if os.path.exists(filename):
            try:
                controlPoints = pyFAI.control_points.ControlPoints(filename)
                oldState = self.__copyPeaks(self.__undoStack)
                peakSelectionModel = self.model().peakSelectionModel()
                model_transform.initPeaksFromControlPoints(peakSelectionModel, controlPoints)
                newState = self.__copyPeaks(self.__undoStack)
                command = _PeakSelectionUndoCommand(None, self.model().peakSelectionModel(), oldState, newState)
                command.setText("load rings")
                command.setRedoInhibited(True)
                self.__undoStack.push(command)
                command.setRedoInhibited(False)
            except Exception as e:
                _logger.error(str(e))
                _logger.error("Backtrace", exc_info=True)
                # FIXME Display error dialog
            except KeyboardInterrupt:
                raise

    def __savePeaksAsFile(self):
        dialog = self.__createSavePeakDialog()

        result = dialog.exec_()
        if not result:
            return

        filename = dialog.selectedFiles()[0]
        if not os.path.exists(filename) and not filename.endswith(".npt"):
            filename = filename + ".npt"
        try:
            controlPoints = model_transform.createControlPoints(self.model())
            controlPoints.save(filename)
        except Exception as e:
            _logger.error(str(e))
            _logger.error("Backtrace", exc_info=True)
            # FIXME Display error dialog
        except KeyboardInterrupt:
            raise

    def __createMainRingToolBar(self):
        toolBar = qt.QToolBar(self)

        # Load peak selection as file
        loadPeaksFromFile = qt.QAction(self)
        icon = icons.getQIcon('document-open')
        self.__icon = icon
        loadPeaksFromFile.setIcon(icon)
        loadPeaksFromFile.setText("Load peak selection from file")
        loadPeaksFromFile.triggered.connect(self.__loadPeaksFromFile)
        loadPeaksFromFile.setIconVisibleInMenu(True)
        toolBar.addAction(loadPeaksFromFile)

        # Save peak selection as file
        savePeaksAsFile = qt.QAction(self)
        icon = icons.getQIcon('document-save')
        savePeaksAsFile.setIcon(icon)
        savePeaksAsFile.setText("Save peak selection as file")
        savePeaksAsFile.triggered.connect(self.__savePeaksAsFile)
        savePeaksAsFile.setIconVisibleInMenu(True)
        toolBar.addAction(savePeaksAsFile)

        toolBar.addSeparator()
        style = qt.QApplication.style()

        def createIcon(identifiyers):
            for i in identifiyers:
                if isinstance(i, six.string_types):
                    if qt.QIcon.hasThemeIcon(i):
                        return qt.QIcon.fromTheme(i)
                elif isinstance(i, qt.QIcon):
                    return i
                else:
                    return style.standardIcon(i)
            return qt.QIcon()

        action = self.__undoStack.createUndoAction(self, "Undo")
        action.setShortcut(qt.QKeySequence.Undo)
        icon = createIcon(["edit-undo", qt.QStyle.SP_ArrowBack])
        action.setIcon(icon)
        toolBar.addAction(action)

        action = self.__undoStack.createRedoAction(self, "Redo")
        action.setShortcut(qt.QKeySequence.Redo)
        icon = createIcon(["edit-redo", qt.QStyle.SP_ArrowForward])
        action.setIcon(icon)
        toolBar.addAction(action)

        return toolBar

    def __createRingToolBar(self):
        toolBar = qt.QToolBar(self)

        action = qt.QAction(self)
        action.setIcon(icons.getQIcon("pyfai:gui/icons/search-full-ring"))
        action.setText("Ring")
        action.setCheckable(True)
        action.setToolTip("Extract peaks, beyond masked values")
        toolBar.addAction(action)
        self.__ringSelectionMode = action

        action = qt.QAction(self)
        action.setIcon(icons.getQIcon("pyfai:gui/icons/search-ring"))
        action.setText("Arc")
        action.setCheckable(True)
        action.setToolTip("Extract contiguous peaks")
        toolBar.addAction(action)
        self.__arcSelectionMode = action

        action = qt.QAction(self)
        action.setIcon(icons.getQIcon("pyfai:gui/icons/search-peak"))
        action.setText("Arc")
        action.setCheckable(True)
        action.setToolTip("Extract contiguous peaks")
        toolBar.addAction(action)
        self.__peakSelectionMode = action

        toolBar.addSeparator()

        action = qt.QAction(self)
<<<<<<< HEAD
        action.setIcon(icons.getQIcon("pyfai:gui/icons/new-ring"))
        action.setText("+")
        action.setCheckable(True)
        action.setChecked(True)
        action.setToolTip("Create always a new ring when a peak is picked")
        toolBar.addAction(action)
        self.__createNewRingOption = action

        spiner = qt.QSpinBox(self)
        spiner.setRange(1, 9999)
        spiner.setToolTip("Ring to edit")
        toolBar.addWidget(spiner)
        self.__selectedRingNumber = spiner

        toolBar.addSeparator()

        # Load peak selection as file
        loadPeaksFromFile = qt.QAction(self)
        icon = icons.getQIcon('document-open')
        self.__icon = icon
        loadPeaksFromFile.setIcon(icon)
        loadPeaksFromFile.setText("Load peak selection from file")
        loadPeaksFromFile.triggered.connect(self.__loadPeaksFromFile)
        loadPeaksFromFile.setIconVisibleInMenu(True)
        toolBar.addAction(loadPeaksFromFile)
=======
        action.setIcon(icons.getQIcon("silx:gui/icons/draw-brush"))
        action.setText("Brush")
        action.setCheckable(True)
        action.setToolTip("Change the ring number to a set of already identified peaks")
        toolBar.addAction(action)
        self.__brushMode = action
>>>>>>> 03d1e74e

        action = qt.QAction(self)
        action.setIcon(icons.getQIcon("silx:gui/icons/draw-rubber"))
        action.setText("Rubber")
        action.setCheckable(True)
        action.setToolTip("Remove a set of already identified peaks")
        toolBar.addAction(action)
        self.__erasorMode = action

        toolBar.addSeparator()

<<<<<<< HEAD
        def createIcon(identifiyers):
            for i in identifiyers:
                if isinstance(i, six.string_types):
                    if qt.QIcon.hasThemeIcon(i):
                        return qt.QIcon.fromTheme(i)
                elif isinstance(i, qt.QIcon):
                    return i
                else:
                    return style.standardIcon(i)
            return qt.QIcon()

        action = self.__undoStack.createUndoAction(self, "Undo")
        icon = createIcon(["edit-undo", qt.QStyle.SP_ArrowBack])
        action.setIcon(icon)
=======
        action = qt.QAction(self)
        action.setIcon(icons.getQIcon("pyfai:gui/icons/new-ring"))
        action.setText("+")
        action.setCheckable(True)
        action.setChecked(True)
        action.setToolTip("Create always a new ring when a peak is picked")
>>>>>>> 03d1e74e
        toolBar.addAction(action)
        self.__createNewRingOption = action

<<<<<<< HEAD
        action = self.__undoStack.createRedoAction(self, "Redo")
        icon = createIcon(["edit-redo", qt.QStyle.SP_ArrowForward])
        action.setIcon(icon)
        toolBar.addAction(action)
=======
        spiner = qt.QSpinBox(self)
        spiner.setRange(1, 9999)
        spiner.setToolTip("Ring to edit")
        toolBar.addWidget(spiner)
        self.__selectedRingNumber = spiner

        mode = qt.QActionGroup(self)
        mode.setExclusive(True)
        mode.addAction(self.__ringSelectionMode)
        mode.addAction(self.__arcSelectionMode)
        mode.addAction(self.__peakSelectionMode)
        mode.addAction(self.__erasorMode)
        mode.addAction(self.__brushMode)
        mode.triggered.connect(self.__requestChangeMode)
        self.__arcSelectionMode.setChecked(True)
>>>>>>> 03d1e74e

        return toolBar

    def __requestChangeMode(self, action):
        if action is self.__erasorMode:
            self.__plot.setPeakInteractiveMode(_PeakPickingPlot.ERASOR_MODE)
        elif action is self.__brushMode:
            self.__plot.setPeakInteractiveMode(_PeakPickingPlot.BRUSH_MODE)
        elif (action is self.__ringSelectionMode or
              action is self.__arcSelectionMode or
              action is self.__peakSelectionMode):
            self.__plot.setPeakInteractiveMode(_PeakPickingPlot.PEAK_SELECTION_MODE)
        else:
            assert(False)

    def __createPlotToolBar(self, plot):
        from silx.gui.plot import tools
        toolBar = tools.InteractiveModeToolBar(parent=self, plot=plot)
        plot.addToolBar(toolBar)
        toolBar = tools.ImageToolBar(parent=self, plot=plot)
        colormapDialog = CalibrationContext.instance().getColormapDialog()
        toolBar.getColormapAction().setColorDialog(colormapDialog)
        plot.addToolBar(toolBar)

    def __createPlotStatusBar(self, plot):

        converters = [
            ('X', lambda x, y: x),
            ('Y', lambda x, y: y),
            ('Value', self.__getImageValue)]

        hbox = qt.QHBoxLayout()
        hbox.setContentsMargins(0, 0, 0, 0)

        info = PositionInfo(plot=plot, converters=converters)
        info.setSnappingMode(True)
        statusBar = qt.QStatusBar(plot)
        statusBar.setSizeGripEnabled(False)
        statusBar.addWidget(info)
        return statusBar

    def __invalidateMassif(self):
        self.__massif = None
        self.__massifReconstructed = None

    def __widgetShow(self):
        pass

    def __createMassif(self, reconstruct=False):
        qt.QApplication.setOverrideCursor(qt.Qt.WaitCursor)
        experimentSettings = self.model().experimentSettingsModel()
        image = experimentSettings.image().value()
        mask = experimentSettings.mask().value()
        if image is None:
            return None
        massif = pyFAI.massif.Massif(image, mask)
        massif.get_labeled_massif(reconstruct=reconstruct)
        qt.QApplication.restoreOverrideCursor()
        return massif

    def __getMassif(self):
        if self.__ringSelectionMode.isChecked():
            if self.__massifReconstructed is None:
                self.__massifReconstructed = self.__createMassif(reconstruct=True)
            self.__massifReconstructed.log_info = False
            return self.__massifReconstructed
        elif self.__arcSelectionMode.isChecked() or self.__peakSelectionMode.isChecked():
            if self.__massif is None:
                self.__massif = self.__createMassif()
            self.__massif.log_info = False
            return self.__massif
        else:
            assert(False)

    def __findPeaks(self, x, y):
        """
        Returns peaks around the location x, y
        """
        image = self.model().experimentSettingsModel().image().value()
        massif = self.__getMassif()
        if massif is None:
            # Nothing to pick
            return
        points = massif.find_peaks([y, x], stdout=None)
        if len(points) == 0:
            # toleration
            toleration = 3

            # clamp min to avoid negative values
            ymin = y - toleration
            if ymin < 0:
                ymin = 0
            ymax = y + toleration + 1
            xmin = x - toleration
            if xmin < 0:
                xmin = 0
            xmax = x + toleration + 1

            data = image[ymin:ymax, xmin:xmax]
            coord = numpy.argmax(data)
            coord = numpy.unravel_index(coord, data.shape)
            y, x = ymin + coord[0], xmin + coord[1]
            points = massif.find_peaks([y, x], stdout=None)

        # filter peaks from the mask
        mask = self.model().experimentSettingsModel().mask().value()
        if mask is not None:
            points = filter(lambda coord: mask[int(coord[0]), int(coord[1])] == 0, points)
            points = list(points)

        return points
<<<<<<< HEAD

    def __findSinglePeak(self, x, y):
        """
        Returns a single peak a location x, y
        """
        points = self.__findPeaks(x, y)
        if len(points) > 1:
            points = points[0:1]
        return points

    def __plotClicked(self, x, y):

        if self.__peakSelectionMode.isChecked():
            points = self.__findSinglePeak(x, y)
        else:
            points = self.__findPeaks(x, y)

        if len(points) == 0:
            return

        peakSelectionModel = self.model().peakSelectionModel()
        ringNumber = self.__ringSelection.ringNumber()
        peakModel = model_transform.createRing(points, peakSelectionModel)
        peakModel.setRingNumber(ringNumber)
        oldState = self.__copyPeaks(self.__undoStack)
        peak = peakSelectionModel.peakFromRingNumber(ringNumber)
        if peak is None:
            peakSelectionModel.append(peakModel)
        else:
            peak.mergeCoords(peakModel.coords())
        newState = self.__copyPeaks(self.__undoStack)
        command = _PeakSelectionUndoCommand(None, peakSelectionModel, oldState, newState)
        command.setText("add peak %s" % peakModel.name())
        command.setRedoInhibited(True)
        self.__undoStack.push(command)
        command.setRedoInhibited(False)
=======

    def __findSinglePeak(self, x, y):
        """
        Returns a single peak a location x, y
        """
        points = self.__findPeaks(x, y)
        if len(points) > 1:
            points = points[0:1]
        return points

    def __onPickPicked(self, x, y):

        if self.__peakSelectionMode.isChecked():
            points = self.__findSinglePeak(x, y)
        else:
            points = self.__findPeaks(x, y)

        if len(points) == 0:
            return

        peakSelectionModel = self.model().peakSelectionModel()
        ringNumber = self.__ringSelection.ringNumber()
        points = numpy.array(points)
        peakModel = model_transform.createRing(points, peakSelectionModel, ringNumber=ringNumber)
        oldState = self.__copyPeaks(self.__undoStack)
        peak = peakSelectionModel.peakFromRingNumber(ringNumber)
        if peak is None:
            peakSelectionModel.append(peakModel)
        else:
            peak.mergeCoords(peakModel)
        newState = self.__copyPeaks(self.__undoStack)
        command = _PeakSelectionUndoCommand(None, peakSelectionModel, oldState, newState)
        command.setText("add peak %s" % peakModel.name())
        command.setRedoInhibited(True)
        self.__undoStack.push(command)
        command.setRedoInhibited(False)

    def __onShapeBrushed(self, shape):
        """
        Callback when brushing peaks is requested.

        :param Shape shape: A shape containing peaks to erase
        """
        if shape.getType() == "rectangle":
            points = shape.getPoints()
            minCoord = points.min(axis=0)
            maxCoord = points.max(axis=0)

            def erasePeaksFromRect(x, y):
                return not (minCoord[1] < x < maxCoord[1] and
                            minCoord[0] < y < maxCoord[0])

            brushedPeaks = []
            oldState = self.__copyPeaks(self.__undoStack)
            peakSelectionModel = self.model().peakSelectionModel()
            model_transform.filterControlPoints(erasePeaksFromRect,
                                                peakSelectionModel,
                                                removedPeaks=brushedPeaks)
            if len(brushedPeaks) == 0:
                _logger.debug("No peak to brush")
                return
            brushedPeaks = numpy.array(brushedPeaks)
            ringNumber = self.__ringSelection.ringNumber()
            peak = peakSelectionModel.peakFromRingNumber(ringNumber)
            if peak is None:
                peakModel = model_transform.createRing(brushedPeaks, peakSelectionModel, ringNumber=ringNumber)
                peakSelectionModel.append(peakModel)
            else:
                peak.mergeCoords(brushedPeaks)

            newState = self.__copyPeaks(self.__undoStack)
            command = _PeakSelectionUndoCommand(None, peakSelectionModel, oldState, newState)
            command.setText("erase peaks with rubber tool")
            command.setRedoInhibited(True)
            self.__undoStack.push(command)
            command.setRedoInhibited(False)
        else:
            assert(False)

    def __onShapeErased(self, shape):
        """
        Callback when erasing peaks is requested.

        :param Shape shape: A shape containing peaks to erase
        """
        if shape.getType() == "rectangle":
            points = shape.getPoints()
            minCoord = points.min(axis=0)
            maxCoord = points.max(axis=0)

            def erasePeaksFromRect(x, y):
                return not (minCoord[1] < x < maxCoord[1] and
                            minCoord[0] < y < maxCoord[0])

            removedPeaks = []
            oldState = self.__copyPeaks(self.__undoStack)
            peakSelectionModel = self.model().peakSelectionModel()
            model_transform.filterControlPoints(erasePeaksFromRect,
                                                peakSelectionModel,
                                                removedPeaks=removedPeaks)
            if len(removedPeaks) == 0:
                _logger.debug("No peak to remove")
                return
            newState = self.__copyPeaks(self.__undoStack)
            command = _PeakSelectionUndoCommand(None, peakSelectionModel, oldState, newState)
            command.setText("erase peaks with rubber tool")
            command.setRedoInhibited(True)
            self.__undoStack.push(command)
            command.setRedoInhibited(False)
        else:
            assert(False)
>>>>>>> 03d1e74e

    def __removePeak(self, peakModel):
        oldState = self.__copyPeaks(self.__undoStack)
        self.model().peakSelectionModel().remove(peakModel)
        newState = self.__copyPeaks(self.__undoStack)
        command = _PeakSelectionUndoCommand(None, self.model().peakSelectionModel(), oldState, newState)
        command.setText("remove peak %s" % peakModel.name())
        command.setRedoInhibited(True)
        self.__undoStack.push(command)
        command.setRedoInhibited(False)

    def __setRingEnable(self, peakModel, value):
        oldState = self.__copyPeaks(self.__undoStack)
        peakModel.setEnabled(value)
        newState = self.__copyPeaks(self.__undoStack)
        command = _PeakSelectionUndoCommand(None, self.model().peakSelectionModel(), oldState, newState)
        action = "enable" if value else "disable"
        command.setText("%s ring %s" % (action, peakModel.name()))
        command.setRedoInhibited(True)
        self.__undoStack.push(command)
        command.setRedoInhibited(False)

    def __setRingNumber(self, peakModel, value):
        oldState = self.__copyPeaks(self.__undoStack)
        context = CalibrationContext.instance()
        color = context.getMarkerColor(value - 1)
        with peakModel.lockContext():
            peakModel.setRingNumber(value)
            peakModel.setColor(color)
        newState = self.__copyPeaks(self.__undoStack)
        command = _PeakSelectionUndoCommand(None, self.model().peakSelectionModel(), oldState, newState)
        command.setText("update ring number of %s" % peakModel.name())
        command.setRedoInhibited(True)
        self.__undoStack.push(command)
        command.setRedoInhibited(False)

    def __copyPeaks(self, parent):
        selection = self.model().peakSelectionModel()
        state = []
        for peakModel in selection:
            copy = peakModel.copy(parent)
            state.append(copy)
        return state

    def _createRingExtractor(self, ring=None, existingRings=False, reachableRings=False, moreRings=None):
        """Create a ring extractor according to some params.

        :param Union[int,None] ring: If set the extraction is only executed on
            a single ring
        :param bool existingRings: If true, the extractor is configured to only
            extract existing rings
        :param Union[int,None] moreRings: If defined, extract more rings that
            was not yet extracted
        :param bool reachableRings: If true, reach all reachable rings
        """
        extractor = RingExtractorThread(self)
        experimentSettings = self.model().experimentSettingsModel()
        extractor.setExperimentSettings(experimentSettings, copy=False)
        extractor.sigProcessLocationChanged.connect(self.__autoExtractLocationChanged)

        # Constant dependant of the ui file
        FROM_PEAKS = 0
        FROM_FIT = 1

        if reachableRings:
            maxRings = None
            ringNumbers = None
        elif moreRings is not None:
            maxRings = None
            peaksModel = self.model().peakSelectionModel()
            ringNumbers = [p.ringNumber() for p in peaksModel]
            maxRing = max(ringNumbers)
            ringNumbers = list(range(maxRing + 1, maxRing + 1 + moreRings))
        elif existingRings:
            maxRings = None
            peaksModel = self.model().peakSelectionModel()
            ringNumbers = [p.ringNumber() for p in peaksModel]
            ringNumbers = set(ringNumbers)
            ringNumbers = list(ringNumbers)
            ringNumbers = sorted(ringNumbers)
        elif ring is None:
            maxRings = self._maxRingToExtract.value()
            ringNumbers = None
        else:
            maxRings = self._maxRingToExtract.value()
            ringNumbers = [ring.ringNumber()]

        pointPerDegree = self._numberOfPeakPerDegree.value()
        extractor.setMaxRings(maxRings)
        extractor.setRingNumbers(ringNumbers)
        extractor.setPointPerDegree(pointPerDegree)

        geometrySourceIndex = self._geometrySource.currentIndex()
        if geometrySourceIndex == FROM_PEAKS:
            peaksModel = self.model().peakSelectionModel()
            extractor.setPeaksModel(peaksModel)
        elif geometrySourceIndex == FROM_FIT:
            geometryModel = self.model().fittedGeometry()
            extractor.setGeometryModel(geometryModel)
        else:
            assert(False)

        return extractor

    EXTRACT_ALL = "extract-all"
    EXTRACT_SINGLE = "extract-single"
    EXTRACT_EXISTING = "extract-existing"
    EXTRACT_MORE = "extract-more"

    def __autoExtractRings(self):
        thread = self._createRingExtractor(ring=None)
        thread.setUserData("ROLE", self.EXTRACT_ALL)
        thread.setUserData("TEXT", "extract rings")
        self.__startExtractThread(thread)

    def __autoExtractReachableRings(self):
        thread = self._createRingExtractor(reachableRings=True)
        thread.setUserData("ROLE", self.EXTRACT_ALL)
        thread.setUserData("TEXT", "extract reachable rings")
        self.__startExtractThread(thread)

    def __autoExtractExistingRings(self):
        thread = self._createRingExtractor(existingRings=True)
        thread.setUserData("ROLE", self.EXTRACT_EXISTING)
        thread.setUserData("TEXT", "extract existing rings")
        self.__startExtractThread(thread)

    def autoExtractSingleRing(self, ring):
        thread = self._createRingExtractor(ring=ring)
        thread.setUserData("ROLE", self.EXTRACT_SINGLE)
        thread.setUserData("TEXT", "extract ring %d" % ring.ringNumber())
        thread.setUserData("RING", ring)
        self.__startExtractThread(thread)

    def __autoExtractMoreRings(self):
        value = self._moreRingToExtract.value()
        thread = self._createRingExtractor(moreRings=value)
        thread.setUserData("ROLE", self.EXTRACT_MORE)
        thread.setUserData("TEXT", "extract %s more rings" % value)
        self.__startExtractThread(thread)

    def __startExtractThread(self, thread):
        if self.__extractionThread is not None:
            _logger.error("A task to extract rings is already processing")
            return
        thread.started.connect(self.__extractionStarted)
        thread.finished.connect(functools.partial(self.__extractionFinishedSafe, thread))
        thread.finished.connect(thread.deleteLater)
        thread.start()
        self.__extractionThread = thread

    def __autoExtractLocationChanged(self, mask):
        self.__plot.setProcessingLocation(mask)

    def __updateOptionToExtractAgain(self):
        self._moreRingToExtractTitle.setVisible(False)
        self._moreRingToExtract.setVisible(False)
        self._maxRingToExtractTitle.setVisible(True)
        self._maxRingToExtract.setVisible(True)

    def __updateOptionToExtractMoreRings(self):
        self._moreRingToExtractTitle.setVisible(True)
        self._moreRingToExtract.setVisible(True)
        self._maxRingToExtractTitle.setVisible(False)
        self._maxRingToExtract.setVisible(False)

    def __extractionStarted(self):
        self.__plot.setProcessing()
        qt.QApplication.setOverrideCursor(qt.Qt.WaitCursor)
        self._extract.setWaiting(True)

    def __extractionFinishedSafe(self, thread):
        """
        Compute the result of the processing

        :param RingExtractorThread thread: A ring ring extractor processing
        """
        errorMessage = None
        if thread.isAborted():
            errorMessage = thread.errorString()
        else:
            try:
                self.__extractionFinished(thread)
            except Exception as e:
                _logger.debug("Backtrace", exc_info=True)
                errorMessage = str(e)

        self.__plot.setProcessingLocation(None)
        self.__plot.unsetProcessing()
        qt.QApplication.restoreOverrideCursor()
        self._extract.setWaiting(False)
        if errorMessage is not None:
            qt.QMessageBox.critical(self, "Error", errorMessage)
        self.__extractionThread = None

    def __extractionFinished(self, thread):
        """
        Compute the result of the processing

        :param RingExtractorThread thread: A ring ring extractor processing
        """
        newPeaks = thread.resultPeaks()

        # update the gui
        oldState = self.__copyPeaks(self.__undoStack)
        peakSelectionModel = self.model().peakSelectionModel()
        role = thread.userData("ROLE")
        if role == self.EXTRACT_ALL:
            # Remove everything and recreate everything
            disabledRings = set([p.ringNumber() for p in peakSelectionModel if not p.isEnabled()])
            peakSelectionModel.clear()
            for ringNumber in sorted(newPeaks.keys()):
                coords = newPeaks[ringNumber]
                peakModel = model_transform.createRing(coords, peakSelectionModel, ringNumber=ringNumber)
                if ringNumber in disabledRings:
                    peakModel.setEnabled(False)
                peakSelectionModel.append(peakModel)
        elif role == self.EXTRACT_EXISTING:
            # Remove everything and recreate everything with the same name/color...
            ringNumbers = sorted(newPeaks.keys())
            disabledRings = set([p.ringNumber() for p in peakSelectionModel if not p.isEnabled()])
            peaks = [peakSelectionModel.peakFromRingNumber(n) for n in ringNumbers]
            peakSelectionModel.clear()
            for prevousRing in peaks:
                coords = newPeaks[prevousRing.ringNumber()]
                ringNumber = prevousRing.ringNumber()
                peakModel = model_transform.createRing(coords, peakSelectionModel, ringNumber=ringNumber)
                peakModel.setName(prevousRing.name())
                if prevousRing.ringNumber() in disabledRings:
                    peakModel.setEnabled(False)
                peakSelectionModel.append(peakModel)
        elif role == self.EXTRACT_MORE:
            # Append the extracted rings to the current ones
            for ringNumber in sorted(newPeaks.keys()):
                coords = newPeaks[ringNumber]
                peakModel = model_transform.createRing(coords, peakSelectionModel, ringNumber=ringNumber)
                peakSelectionModel.append(peakModel)
        elif role == self.EXTRACT_SINGLE:
            # Update coord of a single ring
            ringObject = thread.userData("RING")
            empty = numpy.empty(shape=(0, 2))
            coords = newPeaks.get(ringObject.ringNumber(), empty)
            ringObject.setCoords(coords)
        else:
            assert(False)
        newState = self.__copyPeaks(self.__undoStack)
        command = _PeakSelectionUndoCommand(None, peakSelectionModel, oldState, newState)
        text = thread.userData("TEXT")
        command.setText(text)
        command.setRedoInhibited(True)
        self.__undoStack.push(command)
        command.setRedoInhibited(False)

    def __cleanUpRings(self):
        """Clean up the picked rings"""
        oldState = self.__copyPeaks(self.__undoStack)
        peakSelectionModel = self.model().peakSelectionModel()

        peaks = {}
        for p in peakSelectionModel:
            ringNumber = p.ringNumber()
            if ringNumber in peaks:
                peaks[ringNumber].append(p)
            else:
                peaks[ringNumber] = [p]

        peakSelectionModel.clear()
        for ringNumber in sorted(peaks.keys()):
            peak = peaks[ringNumber][0]
            for p in peaks[ringNumber][1:]:
                peak.mergeCoords(p)
            peakSelectionModel.append(peak)

        newState = self.__copyPeaks(self.__undoStack)
        command = _PeakSelectionUndoCommand(None, peakSelectionModel, oldState, newState)
        command.setText("Clean up")
        command.setRedoInhibited(True)
        self.__undoStack.push(command)
        command.setRedoInhibited(False)

    def __getImageValue(self, x, y):
        """Get value of top most image at position (x, y).

        :param float x: X position in plot coordinates
        :param float y: Y position in plot coordinates
        :return: The value at that point or 'n/a'
        """
        value = 'n/a'

        image = self.__plot.getImage("image")
        if image is None:
            return value
        data = image.getData(copy=False)
        ox, oy = image.getOrigin()
        sx, sy = image.getScale()
        row, col = (y - oy) / sy, (x - ox) / sx
        if row >= 0 and col >= 0:
            # Test positive before cast otherwise issue with int(-0.5) = 0
            row, col = int(row), int(col)
            if (row < data.shape[0] and col < data.shape[1]):
                value = data[row, col]
        return value

    def _updateModel(self, model):
        self.__synchronizeRawView.registerModel(model.rawPlotView())
        settings = model.experimentSettingsModel()
        settings.maskedImage().changed.connect(self.__imageUpdated)
        settings.image().changed.connect(self.__invalidateMassif)
        settings.mask().changed.connect(self.__invalidateMassif)
        model.peakSelectionModel().changed.connect(self.__peakSelectionChanged)
        self.__plot.setModel(model.peakSelectionModel())
        self.__initPeakSelectionView(model)
        self.__undoStack.clear()

        self.__imageUpdated()
        self.__peakSelectionChanged()
        if self.__ringSelection is not None:
            self.__ringSelection.clear()
        self.__ringSelection = _RingSelectionBehaviour(self,
                                                       self.model().peakSelectionModel(),
                                                       self.__selectedRingNumber,
                                                       self.__createNewRingOption,
<<<<<<< HEAD
                                                       self.__peakSelectionView.selectionModel())
=======
                                                       self.__peakSelectionView.selectionModel(),
                                                       self.__plot)
>>>>>>> 03d1e74e

    def __peakSelectionChanged(self):
        peakCount = self.model().peakSelectionModel().peakCount()
        if peakCount < 3:
            self._extract.setEnabled(False)
            self.setToolTip("Select manually more peaks to auto extract peaks")
        else:
            self._extract.setEnabled(True)
            self.setToolTip("")

    def __initPeakSelectionView(self, model):
        tableModel = _PeakSelectionTableModel(self, model.peakSelectionModel())
        tableModel.requestRingChange.connect(self.__setRingNumber)
        tableModel.requestChangeEnable.connect(self.__setRingEnable)
        tableModel.requestRemovePeak.connect(self.__removePeak)
        self.__peakSelectionView.setModel(tableModel)

    def __imageUpdated(self):
        image = self.model().experimentSettingsModel().maskedImage().value()
        if image is not None:
            self.__plot.addImage(image, legend="image", selectable=True, copy=False, z=-1)
            self.__plot.setGraphXLimits(0, image.shape[0])
            self.__plot.setGraphYLimits(0, image.shape[1])
            self.__plot.resetZoom()
        else:
            self.__plot.removeImage("image")<|MERGE_RESOLUTION|>--- conflicted
+++ resolved
@@ -27,11 +27,7 @@
 
 __authors__ = ["V. Valls"]
 __license__ = "MIT"
-<<<<<<< HEAD
-__date__ = "13/03/2019"
-=======
 __date__ = "16/04/2019"
->>>>>>> 03d1e74e
 
 import logging
 import numpy
@@ -111,10 +107,7 @@
         self.setItemDelegateForColumn(_PeakSelectionTableModel.ColumnControl, toolDelegate)
         self.setItemDelegateForColumn(_PeakSelectionTableModel.ColumnEnabled, enabledDelegate)
 
-<<<<<<< HEAD
-=======
         self.setEditTriggers(qt.QAbstractItemView.NoEditTriggers)
->>>>>>> 03d1e74e
         self.setSelectionMode(qt.QAbstractItemView.SingleSelection)
         self.setSelectionBehavior(qt.QAbstractItemView.SelectRows)
         self.setVerticalScrollMode(qt.QAbstractItemView.ScrollPerPixel)
@@ -286,10 +279,6 @@
 
     def columnCount(self, parent=qt.QModelIndex()):
         return 5
-
-    def peakObject(self, index):
-        peakModel = self.__peakSelectionModel[index.row()]
-        return peakModel
 
     def peakObject(self, index):
         peakModel = self.__peakSelectionModel[index.row()]
@@ -800,12 +789,8 @@
                  peakSelectionModel,
                  spinnerRing,
                  newRingOption,
-<<<<<<< HEAD
-                 ringSelectionModel):
-=======
                  ringSelectionModel,
                  plot):
->>>>>>> 03d1e74e
         qt.QObject.__init__(self, parent)
         self.__peakSelectionModel = peakSelectionModel
         self.__spinnerRing = spinnerRing
@@ -813,21 +798,11 @@
         self.__ringSelectionModel = ringSelectionModel
 
         self.__peakSelectionModel.changed.connect(self.__peaksHaveChanged)
-<<<<<<< HEAD
-=======
         self.__peakSelectionModel.structureChanged.connect(self.__peaksStructureHaveChanged)
->>>>>>> 03d1e74e
         self.__spinnerRing.valueChanged.connect(self.__spinerRingChanged)
         self.__newRingOption.toggled.connect(self.__newRingToggeled)
         if self.__ringSelectionModel is not None:
             self.__ringSelectionModel.selectionChanged.connect(self.__ringSelectionChanged)
-<<<<<<< HEAD
-
-        self.__initState()
-
-    def clear(self):
-        self.__peakSelectionModel.changed.disconnect(self.__peaksHaveChanged)
-=======
             self.__ringSelectionModel.selectionChanged.connect(self.__hightlightedRingChnaged)
 
         self.__plot = plot
@@ -852,25 +827,18 @@
     def clear(self):
         self.__peakSelectionModel.changed.disconnect(self.__peaksHaveChanged)
         self.__peakSelectionModel.structureChanged.disconnect(self.__peaksStructureHaveChanged)
->>>>>>> 03d1e74e
         self.__spinnerRing.valueChanged.disconnect(self.__spinerRingChanged)
         self.__newRingOption.toggled.disconnect(self.__newRingToggeled)
         if self.__ringSelectionModel is not None:
             self.__ringSelectionModel.selectionChanged.disconnect(self.__ringSelectionChanged)
-<<<<<<< HEAD
-=======
             self.__ringSelectionModel.selectionChanged.disconnect(self.__hightlightedRingChnaged)
->>>>>>> 03d1e74e
 
     def __initState(self):
         self.__newRingToggeled()
 
-<<<<<<< HEAD
-=======
     def __peaksStructureHaveChanged(self):
         self.__plot.setSelectedPeak(None)
 
->>>>>>> 03d1e74e
     def __peaksHaveChanged(self):
         if self.__newRingOption.isChecked():
             self.__updateNewRing()
@@ -915,26 +883,6 @@
         """
         return self.__spinnerRing.value()
 
-<<<<<<< HEAD
-    def __ringSelectionChanged(self):
-        if self.__newRingOption.isChecked():
-            # The spinner already display the number of the new ring
-            return
-
-        self.__spinnerRing.valueChanged.disconnect(self.__spinerRingChanged)
-        try:
-            indexes = self.__ringSelectionModel.selectedIndexes()
-            model = self.__ringSelectionModel.model()
-            if len(indexes) == 0:
-                pass
-            else:
-                index = indexes[0]
-                peak = model.peakObject(index)
-                ringNumber = peak.ringNumber()
-                self.__spinnerRing.setValue(ringNumber)
-        finally:
-            self.__spinnerRing.valueChanged.connect(self.__spinerRingChanged)
-=======
     def __hightlightedRingChnaged(self):
         indexes = self.__ringSelectionModel.selectedIndexes()
         model = self.__ringSelectionModel.model()
@@ -968,7 +916,6 @@
                     self.__spinnerRing.setValue(ringNumber)
                 finally:
                     self.__spinnerRing.valueChanged.connect(self.__spinerRingChanged)
->>>>>>> 03d1e74e
 
     def __spinerRingChanged(self):
         """Called when the spinner displaying the selected ring changes."""
@@ -1286,7 +1233,24 @@
         toolBar.addSeparator()
 
         action = qt.QAction(self)
-<<<<<<< HEAD
+        action.setIcon(icons.getQIcon("silx:gui/icons/draw-brush"))
+        action.setText("Brush")
+        action.setCheckable(True)
+        action.setToolTip("Change the ring number to a set of already identified peaks")
+        toolBar.addAction(action)
+        self.__brushMode = action
+
+        action = qt.QAction(self)
+        action.setIcon(icons.getQIcon("silx:gui/icons/draw-rubber"))
+        action.setText("Rubber")
+        action.setCheckable(True)
+        action.setToolTip("Remove a set of already identified peaks")
+        toolBar.addAction(action)
+        self.__erasorMode = action
+
+        toolBar.addSeparator()
+
+        action = qt.QAction(self)
         action.setIcon(icons.getQIcon("pyfai:gui/icons/new-ring"))
         action.setText("+")
         action.setCheckable(True)
@@ -1295,74 +1259,6 @@
         toolBar.addAction(action)
         self.__createNewRingOption = action
 
-        spiner = qt.QSpinBox(self)
-        spiner.setRange(1, 9999)
-        spiner.setToolTip("Ring to edit")
-        toolBar.addWidget(spiner)
-        self.__selectedRingNumber = spiner
-
-        toolBar.addSeparator()
-
-        # Load peak selection as file
-        loadPeaksFromFile = qt.QAction(self)
-        icon = icons.getQIcon('document-open')
-        self.__icon = icon
-        loadPeaksFromFile.setIcon(icon)
-        loadPeaksFromFile.setText("Load peak selection from file")
-        loadPeaksFromFile.triggered.connect(self.__loadPeaksFromFile)
-        loadPeaksFromFile.setIconVisibleInMenu(True)
-        toolBar.addAction(loadPeaksFromFile)
-=======
-        action.setIcon(icons.getQIcon("silx:gui/icons/draw-brush"))
-        action.setText("Brush")
-        action.setCheckable(True)
-        action.setToolTip("Change the ring number to a set of already identified peaks")
-        toolBar.addAction(action)
-        self.__brushMode = action
->>>>>>> 03d1e74e
-
-        action = qt.QAction(self)
-        action.setIcon(icons.getQIcon("silx:gui/icons/draw-rubber"))
-        action.setText("Rubber")
-        action.setCheckable(True)
-        action.setToolTip("Remove a set of already identified peaks")
-        toolBar.addAction(action)
-        self.__erasorMode = action
-
-        toolBar.addSeparator()
-
-<<<<<<< HEAD
-        def createIcon(identifiyers):
-            for i in identifiyers:
-                if isinstance(i, six.string_types):
-                    if qt.QIcon.hasThemeIcon(i):
-                        return qt.QIcon.fromTheme(i)
-                elif isinstance(i, qt.QIcon):
-                    return i
-                else:
-                    return style.standardIcon(i)
-            return qt.QIcon()
-
-        action = self.__undoStack.createUndoAction(self, "Undo")
-        icon = createIcon(["edit-undo", qt.QStyle.SP_ArrowBack])
-        action.setIcon(icon)
-=======
-        action = qt.QAction(self)
-        action.setIcon(icons.getQIcon("pyfai:gui/icons/new-ring"))
-        action.setText("+")
-        action.setCheckable(True)
-        action.setChecked(True)
-        action.setToolTip("Create always a new ring when a peak is picked")
->>>>>>> 03d1e74e
-        toolBar.addAction(action)
-        self.__createNewRingOption = action
-
-<<<<<<< HEAD
-        action = self.__undoStack.createRedoAction(self, "Redo")
-        icon = createIcon(["edit-redo", qt.QStyle.SP_ArrowForward])
-        action.setIcon(icon)
-        toolBar.addAction(action)
-=======
         spiner = qt.QSpinBox(self)
         spiner.setRange(1, 9999)
         spiner.setToolTip("Ring to edit")
@@ -1378,7 +1274,6 @@
         mode.addAction(self.__brushMode)
         mode.triggered.connect(self.__requestChangeMode)
         self.__arcSelectionMode.setChecked(True)
->>>>>>> 03d1e74e
 
         return toolBar
 
@@ -1490,44 +1385,6 @@
             points = list(points)
 
         return points
-<<<<<<< HEAD
-
-    def __findSinglePeak(self, x, y):
-        """
-        Returns a single peak a location x, y
-        """
-        points = self.__findPeaks(x, y)
-        if len(points) > 1:
-            points = points[0:1]
-        return points
-
-    def __plotClicked(self, x, y):
-
-        if self.__peakSelectionMode.isChecked():
-            points = self.__findSinglePeak(x, y)
-        else:
-            points = self.__findPeaks(x, y)
-
-        if len(points) == 0:
-            return
-
-        peakSelectionModel = self.model().peakSelectionModel()
-        ringNumber = self.__ringSelection.ringNumber()
-        peakModel = model_transform.createRing(points, peakSelectionModel)
-        peakModel.setRingNumber(ringNumber)
-        oldState = self.__copyPeaks(self.__undoStack)
-        peak = peakSelectionModel.peakFromRingNumber(ringNumber)
-        if peak is None:
-            peakSelectionModel.append(peakModel)
-        else:
-            peak.mergeCoords(peakModel.coords())
-        newState = self.__copyPeaks(self.__undoStack)
-        command = _PeakSelectionUndoCommand(None, peakSelectionModel, oldState, newState)
-        command.setText("add peak %s" % peakModel.name())
-        command.setRedoInhibited(True)
-        self.__undoStack.push(command)
-        command.setRedoInhibited(False)
-=======
 
     def __findSinglePeak(self, x, y):
         """
@@ -1639,7 +1496,6 @@
             command.setRedoInhibited(False)
         else:
             assert(False)
->>>>>>> 03d1e74e
 
     def __removePeak(self, peakModel):
         oldState = self.__copyPeaks(self.__undoStack)
@@ -1962,12 +1818,8 @@
                                                        self.model().peakSelectionModel(),
                                                        self.__selectedRingNumber,
                                                        self.__createNewRingOption,
-<<<<<<< HEAD
-                                                       self.__peakSelectionView.selectionModel())
-=======
                                                        self.__peakSelectionView.selectionModel(),
                                                        self.__plot)
->>>>>>> 03d1e74e
 
     def __peakSelectionChanged(self):
         peakCount = self.model().peakSelectionModel().peakCount()
