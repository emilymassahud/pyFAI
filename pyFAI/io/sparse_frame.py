# coding: utf-8
#
#    Project: Azimuthal integration
#             https://github.com/silx-kit/pyFAI
#
#    Copyright (C) 2015-2020 European Synchrotron Radiation Facility, Grenoble, France
#
#    Principal author:       Jérôme Kieffer (Jerome.Kieffer@ESRF.eu)
#
# Permission is hereby granted, free of charge, to any person obtaining a copy
# of this software and associated documentation files (the "Software"), to deal
# in the Software without restriction, including without limitation the rights
# to use, copy, modify, merge, publish, distribute, sublicense, and/or sell
# copies of the Software, and to permit persons to whom the Software is
# furnished to do so, subject to the following conditions:
#
# The above copyright notice and this permission notice shall be included in
# all copies or substantial portions of the Software.
#
# THE SOFTWARE IS PROVIDED "AS IS", WITHOUT WARRANTY OF ANY KIND, EXPRESS OR
# IMPLIED, INCLUDING BUT NOT LIMITED TO THE WARRANTIES OF MERCHANTABILITY,
# FITNESS FOR A PARTICULAR PURPOSE AND NONINFRINGEMENT. IN NO EVENT SHALL THE
# AUTHORS OR COPYRIGHT HOLDERS BE LIABLE FOR ANY CLAIM, DAMAGES OR OTHER
# LIABILITY, WHETHER IN AN ACTION OF CONTRACT, TORT OR OTHERWISE, ARISING FROM,
# OUT OF OR IN CONNECTION WITH THE SOFTWARE OR THE USE OR OTHER DEALINGS IN
# THE SOFTWARE.

"""Module for writing sparse frames in HDF5 in the Nexus style"""

__author__ = "Jerome Kieffer"
__contact__ = "Jerome.Kieffer@ESRF.eu"
__license__ = "MIT"
__copyright__ = "European Synchrotron Radiation Facility, Grenoble, France"
<<<<<<< HEAD
__date__ = "10/05/2021"
=======
__date__ = "15/03/2021"
>>>>>>> 277b8036
__status__ = "production"
__docformat__ = 'restructuredtext'

import json
from collections import OrderedDict
import logging
logger = logging.getLogger(__name__)
import numpy
from .. import version
from .nexus import Nexus, get_isotime

try:
    import hdf5plugin
except ImportError:
    cmp = {"chunks":True}
else:
    cmp = hdf5plugin.Bitshuffle()
    # Auto-chunking is automatically applied with compression


def _generate_densify_script(integer):
    "Provide a script to densify those data"
    res = """#python
import numpy
frames = []
masked = numpy.where(numpy.logical_not(numpy.isfinite(mask)))
for idx, bg in enumerate(background_avg):
    dense = numpy.interp(mask, radius, bg)
    flat = dense.ravel()
    start, stop = frame_ptr[idx:idx+2]
    flat[index[start:stop]] = intensity[start:stop]"""
    if integer:
        res += """
    dense = numpy.round(dense)
    dense[masked] = dummy"""
    else:
        res += """
    dense[masked] = numpy.NaN"""
    res += """
    frames.append(dense.astype(intensity.dtype))
"""
    return res


def save_sparse(filename, frames, beamline="beamline", ai=None, source=None, extra={}):
    """Write the list of frames into a HDF5 file
    
    :param filename: name of the file
    :param frames: list of sparse frames (as built by sparsify)
    :param beamline: name of the beamline as text
    :param ai: Instance of geometry or azimuthal integrator
    :param source: list of input files
    :param extra: dict with extra metadata 
    :return: None
    """
    assert len(frames)
    with Nexus(filename, mode="w", creator="pyFAI_%s" % version) as nexus:
        instrument = nexus.new_instrument(instrument_name=beamline)
        entry = instrument.parent
        sparse_grp = nexus.new_class(entry, "sparse_frames", class_type="NXdata")
        entry.attrs["default"] = sparse_grp.name
        sparse_grp["frame_ptr"] = numpy.concatenate(([0], numpy.cumsum([i.intensity.size for i in frames]))).astype(dtype=numpy.uint32)
        index = numpy.concatenate([i.index for i in frames]).astype(numpy.uint32)
        intensity = numpy.concatenate([i.intensity for i in frames])
        is_integer = numpy.issubdtype(intensity.dtype, numpy.integer)
        sparse_grp["script"] = _generate_densify_script(is_integer)
        sparse_grp.create_dataset("index", data=index, **cmp)
        sparse_grp.create_dataset("intensity", data=intensity, **cmp)
        radius = frames[0].radius
        mask = frames[0].mask
        dummy = frames[0].dummy
        if dummy is None:
            if is_integer:
                dummy = 0
            else:
                dummy = numpy.NaN
        sparse_grp.create_dataset("dummy", data=dummy)
        rds = sparse_grp.create_dataset("radius", data=radius, dtype=numpy.float32)
        rds.attrs["interpretation"] = "spectrum"
        mskds = sparse_grp.create_dataset("mask", data=mask, **cmp)
        mskds.attrs["interpretation"] = "image"
        background_avg = numpy.vstack([f.background_avg for f in frames])
        background_std = numpy.vstack([f.background_std for f in frames])
        bgavgds = sparse_grp.create_dataset("background_avg", data=background_avg, **cmp)
        bgavgds.attrs["interpretation"] = "spectrum"
        bgavgds.attrs["signal"] = 1
        bgavgds.attrs["long_name"] = "Average value of background"
        bgstdds = sparse_grp.create_dataset("background_std", data=background_std, **cmp)
        sparse_grp["errors"] = bgstdds
        bgstdds.attrs["interpretation"] = "spectrum"
        bgstdds.attrs["long_name"] = "Standard deviation of background"
        sparse_grp.attrs["signal"] = "background_avg"
        try:
            sparse_grp.attrs["axes"] = [".", "radius"]
        except TypeError:
            logger.error("Please upgrade your installation of h5py !!!")

        if ai is not None:
            if extra.get("correctSolidAngle") or (extra.get("polarization") is not None):
                if extra.get("correctSolidAngle"):
                    normalization = ai.solidAngleArray()
                else:
                    normalization = None
                pf = extra.get("polarization")
                if pf:
                    if normalization is None:
                        normalization = ai.polarization(factor=pf)
                    else:
                        normalization *= ai.polarization(factor=pf)
                nrmds = sparse_grp.create_dataset("normalization", data=normalization, **cmp)
                nrmds.attrs["interpretation"] = "image"

            sparsify_grp = nexus.new_class(entry, "sparsify", class_type="NXprocess")
            sparsify_grp["program"] = "pyFAI"
            sparsify_grp["sequence_index"] = 1
            sparsify_grp["version"] = version
            sparsify_grp["date"] = get_isotime()
            if source is not None:
                sparsify_grp["source"] = source
            config_grp = nexus.new_class(sparsify_grp, "configuration", class_type="NXnote")
            config_grp["type"] = "text/json"
            parameters = OrderedDict([("geometry", ai.get_config()),
                                      ("sparsify", extra)])
            config_grp["data"] = json.dumps(parameters, indent=2, separators=(",\r\n", ": "))

            detector_grp = nexus.new_class(instrument, ai.detector.name.replace(" ", "_"), "NXdetector")
            dist_ds = detector_grp.create_dataset("distance", data=ai.dist)
            dist_ds.attrs["units"] = "m"
            xpix_ds = detector_grp.create_dataset("x_pixel_size", data=ai.pixel2)
            xpix_ds.attrs["units"] = "m"
            ypix_ds = detector_grp.create_dataset("y_pixel_size", data=ai.pixel1)
            ypix_ds.attrs["units"] = "m"
            f2d = ai.getFit2D()
            xbc_ds = detector_grp.create_dataset("beam_center_x", data=f2d["centerX"])
            xbc_ds.attrs["units"] = "pixel"
            ybc_ds = detector_grp.create_dataset("beam_center_y", data=f2d["centerY"])
            ybc_ds.attrs["units"] = "pixel"
            if ai.wavelength is not None:
                monochromator_grp = nexus.new_class(instrument, "monchromator", "NXmonochromator")
                wl_ds = monochromator_grp.create_dataset("wavelength", data=numpy.float32(ai.wavelength * 1e10))
                wl_ds.attrs["units"] = "Å"
                # wl_ds.attrs["resolution"] = 0.014
#                 nrj_ds = monochromator_grp.create_dataset("energy", data=numpy.floaself.energy)
#                 nrj_ds.attrs["units"] = "keV"
#                 #nrj_ds.attrs["resolution"] = 0.014<|MERGE_RESOLUTION|>--- conflicted
+++ resolved
@@ -31,11 +31,7 @@
 __contact__ = "Jerome.Kieffer@ESRF.eu"
 __license__ = "MIT"
 __copyright__ = "European Synchrotron Radiation Facility, Grenoble, France"
-<<<<<<< HEAD
-__date__ = "10/05/2021"
-=======
 __date__ = "15/03/2021"
->>>>>>> 277b8036
 __status__ = "production"
 __docformat__ = 'restructuredtext'
 
@@ -50,10 +46,11 @@
 try:
     import hdf5plugin
 except ImportError:
-    cmp = {"chunks":True}
+    cmp = {"chunks":True,
+           "compression": "gzip"
+           "compression_opts"=1}
 else:
     cmp = hdf5plugin.Bitshuffle()
-    # Auto-chunking is automatically applied with compression
 
 
 def _generate_densify_script(integer):
