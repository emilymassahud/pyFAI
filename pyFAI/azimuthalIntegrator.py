--- conflicted
+++ resolved
@@ -32,11 +32,7 @@
 __contact__ = "Jerome.Kieffer@ESRF.eu"
 __license__ = "MIT"
 __copyright__ = "European Synchrotron Radiation Facility, Grenoble, France"
-<<<<<<< HEAD
 __date__ = "04/10/2018"
-=======
-__date__ = "02/10/2018"
->>>>>>> a71aa57d
 __status__ = "stable"
 __docformat__ = 'restructuredtext'
 
