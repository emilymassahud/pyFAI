--- conflicted
+++ resolved
@@ -32,11 +32,7 @@
 __contact__ = "Jerome.Kieffer@ESRF.eu"
 __license__ = "MIT"
 __copyright__ = "European Synchrotron Radiation Facility, Grenoble, France"
-<<<<<<< HEAD
-__date__ = "15/06/2017"
-=======
 __date__ = "16/06/2017"
->>>>>>> d735a6af
 __status__ = "stable"
 __docformat__ = 'restructuredtext'
 
@@ -51,24 +47,13 @@
 from numpy import rad2deg
 from .geometry import Geometry
 from . import units
-<<<<<<< HEAD
-from . import utils
-=======
->>>>>>> d735a6af
 from .utils import EPS32, deg2rad, crc32
 from .decorators import deprecated
 from .containers import Integrate1dResult
 from .containers import Integrate2dResult
 from .io import DefaultAiWriter
-<<<<<<< HEAD
-try:
-    import fabio
-except ImportError:
-    logger.warning("FabIO package is missing")
-    fabio = None
-=======
->>>>>>> d735a6af
 error = None
+
 
 try:
     from .ext import splitBBoxLUT
@@ -214,21 +199,8 @@
                           pixel1, pixel2, splineFile, detector, wavelength)
         self._nbPixCache = {}  # key=shape, value: array
 
-<<<<<<< HEAD
-        #
-        # mask and maskfile are properties pointing to self.detector
-
-        self._flatfield = None
-        self._darkcurrent = None
-        self._flatfield_crc = None
-        self._darkcurrent_crc = None
-        self._writer = None
-        self.flatfiles = None
-        self.darkfiles = None
-=======
         # mask, maskfile, darkcurrent and flatfield are properties pointing to
         # self.detector now (16/06/2017
->>>>>>> d735a6af
 
         self._ocl_integrator = None
         self._ocl_lut_integr = None
@@ -3496,28 +3468,11 @@
         Set the dark current from one or mutliple files, avaraged
         according to the method provided
         """
-<<<<<<< HEAD
-        if type(files) in utils.StringTypes:
-            files = [i.strip() for i in files.split(",")]
-        elif not files:
-            files = []
-        if len(files) == 0:
-            self.set_darkcurrent(None)
-        elif len(files) == 1:
-            if fabio is None:
-                raise RuntimeError("FabIO is missing")
-            self.set_darkcurrent(fabio.open(files[0]).data.astype(numpy.float32))
-            self.darkfiles = files[0]
-        else:
-            self.set_darkcurrent(average.average_images(files, filter_=method, fformat=None, threshold=0))
-            self.darkfiles = "%s(%s)" % (method, ",".join(files))
-=======
         self.detector.set_darkfiles(files, method)
 
     @property
     def darkfiles(self):
         return self.detector.darkfiles
->>>>>>> d735a6af
 
     def set_flatfiles(self, files, method="mean"):
         """Moved to Detector
@@ -3530,28 +3485,11 @@
         Set the flat field from one or mutliple files, averaged
         according to the method provided
         """
-<<<<<<< HEAD
-        if type(files) in utils.StringTypes:
-            files = [i.strip() for i in files.split(",")]
-        elif not files:
-            files = []
-        if len(files) == 0:
-            self.set_flatfield(None)
-        elif len(files) == 1:
-            if fabio is None:
-                raise RuntimeError("FabIO is missing")
-            self.set_flatfield(fabio.open(files[0]).data.astype(numpy.float32))
-            self.flatfiles = files[0]
-        else:
-            self.set_flatfield(average.average_images(files, filter_=method, fformat=None, threshold=0))
-            self.flatfiles = "%s(%s)" % (method, ",".join(files))
-=======
         self.detector.set_flatfiles(files, method)
 
     @property
     def flatfiles(self):
         return self.detector.flatfiles
->>>>>>> d735a6af
 
     def get_empty(self):
         return self._empty
