--- conflicted
+++ resolved
@@ -139,7 +139,6 @@
             self.cpos0_sup = numpy.empty_like(self.cpos0)  # self.cpos0 + self.dpos0
             self.cpos0_inf = numpy.empty_like(self.cpos0)  # self.cpos0 - self.dpos0
             self.calc_boundaries(pos0Range)
-
         if pos1Range is not None:
             assert pos1.size == self.size, "pos1 size"
             assert delta_pos1.size == self.size, "delta_pos1.size == self.size"
@@ -509,8 +508,6 @@
         outmax[:] = 0
 
         #self.lut_size = lut_size
-<<<<<<< HEAD
-=======
 
         lut_nbytes = bins * lut_size * sizeof(lut_t)
         #Check we have enough memory
@@ -615,7 +612,6 @@
         outmax[:] = 0
 
         self.lut_size = lut_size
->>>>>>> ac86dcc9
 
         lut_nbytes = bins * lut_size * sizeof(lut_t)
         #Check we have enough memory
@@ -668,7 +664,7 @@
     @property
     def lut(self):
         """Getter for the LUT as actual numpy array"""
-
+        
         cdef lut_t[:, ::1] lut = self._lut
         cdef numpy.ndarray[numpy.float64_t, ndim=2] tmp_ary = numpy.empty(shape=self._lut.shape, dtype=numpy.float64)
         memcpy(&tmp_ary[0, 0], &lut[0, 0], self._lut.nbytes)
@@ -1164,10 +1160,6 @@
             data_t[:, ::1] merged = numpy.zeros(self.bins, dtype=numpy.float32)
             data_t[::1] cdata, tdata, cflat, cdark, csolidAngle, cpolarization
             lut_t[:, :, ::1] lut = self._lut
-<<<<<<< HEAD
-
-=======
->>>>>>> ac86dcc9
         assert weights.size == size, "weights size"
 
         if dummy is not None:
