# -*- coding: utf-8 -*-
#
#    Project: Fast Azimuthal Integration
#             https://github.com/silx-kit/pyFAI
#
#    Copyright (C) 2012-2016 European Synchrotron Radiation Facility, Grenoble, France
#
#    Principal author:       Jérôme Kieffer (Jerome.Kieffer@ESRF.eu)
#
#  Permission is hereby granted, free of charge, to any person obtaining a copy
#  of this software and associated documentation files (the "Software"), to deal
#  in the Software without restriction, including without limitation the rights
#  to use, copy, modify, merge, publish, distribute, sublicense, and/or sell
#  copies of the Software, and to permit persons to whom the Software is
#  furnished to do so, subject to the following conditions:
#  .
#  The above copyright notice and this permission notice shall be included in
#  all copies or substantial portions of the Software.
#  .
#  THE SOFTWARE IS PROVIDED "AS IS", WITHOUT WARRANTY OF ANY KIND, EXPRESS OR
#  IMPLIED, INCLUDING BUT NOT LIMITED TO THE WARRANTIES OF MERCHANTABILITY,
#  FITNESS FOR A PARTICULAR PURPOSE AND NONINFRINGEMENT. IN NO EVENT SHALL THE
#  AUTHORS OR COPYRIGHT HOLDERS BE LIABLE FOR ANY CLAIM, DAMAGES OR OTHER
#  LIABILITY, WHETHER IN AN ACTION OF CONTRACT, TORT OR OTHERWISE, ARISING FROM,
#  OUT OF OR IN CONNECTION WITH THE SOFTWARE OR THE USE OR OTHER DEALINGS IN
#  THE SOFTWARE.

__doc__ = """Calculates histograms of pos0 (tth) weighted by Intensity

Splitting is done on the pixel's bounding box like fit2D,
reverse implementation based on a sparse matrix multiplication
"""
__author__ = "Jerome Kieffer"
__contact__ = "Jerome.kieffer@esrf.fr"
<<<<<<< HEAD
__date__ = "19/06/2017"
=======
__date__ = "15/06/2017"
>>>>>>> 7bf21806
__status__ = "stable"
__license__ = "MIT"
import cython
import os
import sys
import logging
logger = logging.getLogger("pyFAI.ext.splitBBoxCSR")
from cython.parallel import prange
import numpy
cimport numpy
include "regrid_common.pxi"
from ..utils import crc32


class HistoBBox1d(object):
    """
    Now uses CSR (Compressed Sparse raw) with main attributes:
    * nnz: number of non zero elements
    * data: coefficient of the matrix in a 1D vector of float32
    * indices: Column index position for the data (same size as
    * indptr: row pointer indicates the start of a given row. len nrow+1

    Nota: nnz = indptr[-1]
    """
    @cython.boundscheck(False)
    def __init__(self,
                 pos0,
                 delta_pos0,
                 pos1=None,
                 delta_pos1=None,
                 int bins=100,
                 pos0Range=None,
                 pos1Range=None,
                 mask=None,
                 mask_checksum=None,
                 allow_pos0_neg=False,
                 unit="undefined",
                 empty=0.0
                 ):
        """
        :param pos0: 1D array with pos0: tth or q_vect or r ...
        :param delta_pos0: 1D array with delta pos0: max center-corner distance
        :param pos1: 1D array with pos1: chi
        :param delta_pos1: 1D array with max pos1: max center-corner distance, unused !
        :param bins: number of output bins, 100 by default
        :param pos0Range: minimum and maximum  of the 2th range
        :param pos1Range: minimum and maximum  of the chi range
        :param mask: array (of int8) with masked pixels with 1 (0=not masked)
        :param allow_pos0_neg: enforce the q<0 is usually not possible
        :param unit: can be 2th_deg or r_nm^-1 ...
        :param empty: value to be assigned to bins without contribution from any pixel

        """
        self.size = pos0.size
        if "size" not in dir(delta_pos0) or delta_pos0.size != self.size:
            logger.warning("Pixel splitting desactivated !")
            delta_pos0 = None
        self.bins = bins
        self.lut_size = 0
        self.allow_pos0_neg = allow_pos0_neg
        self.empty = empty
        if mask is not None:
            assert mask.size == self.size, "mask size"
            self.check_mask = True
            self.cmask = numpy.ascontiguousarray(mask.ravel(), dtype=numpy.int8)
            if mask_checksum:
                self.mask_checksum = mask_checksum
            else:
                self.mask_checksum = crc32(mask)
        else:
            self.check_mask = False
            self.mask_checksum = None
        self.data = self.nnz = self.indices = self.indptr = None
        self.pos0Range = pos0Range
        self.pos1Range = pos1Range
        self.cpos0 = numpy.ascontiguousarray(pos0.ravel(), dtype=numpy.float32)
        if delta_pos0 is not None:
            self.dpos0 = numpy.ascontiguousarray(delta_pos0.ravel(), dtype=numpy.float32)
            self.cpos0_sup = numpy.empty_like(self.cpos0)  # self.cpos0 + self.dpos0
            self.cpos0_inf = numpy.empty_like(self.cpos0)  # self.cpos0 - self.dpos0
            self.calc_boundaries(pos0Range)
        else:
            self.calc_boundaries_nosplit(pos0Range)

        if pos1Range is not None and len(pos1Range) > 1:
            assert pos1.size == self.size, "pos1 size"
            assert delta_pos1.size == self.size, "delta_pos1.size == self.size"
            self.check_pos1 = True
            self.cpos1_min = numpy.ascontiguousarray((pos1 - delta_pos1).ravel(), dtype=numpy.float32)
            self.cpos1_max = numpy.ascontiguousarray((pos1 + delta_pos1).ravel(), dtype=numpy.float32)
            self.pos1_min = min(pos1Range)
            pos1_maxin = max(pos1Range)
            self.pos1_max = pos1_maxin * EPS32
        else:
            self.check_pos1 = False
            self.cpos1_min = None
            self.pos1_max = None

        self.delta = (self.pos0_max - self.pos0_min) / bins
        if delta_pos0 is not None:
            self.calc_lut()
        else:
            self.calc_lut_nosplit()
        self.outPos = numpy.linspace(self.pos0_min + 0.5 * self.delta,
                                     self.pos0_maxin - 0.5 * self.delta,
                                     self.bins)
        self.lut_checksum = crc32(self.data)
        self.unit = unit
        self.lut = (self.data, self.indices, self.indptr)
        self.lut_nbytes = sum([i.nbytes for i in self.lut])

    @cython.boundscheck(False)
    @cython.wraparound(False)
    def calc_boundaries(self, pos0Range):
        """
        Calculate self.pos0_min and self.pos0_max

        :param pos0Range: 2-tuple containing the requested range
        """
        cdef:
            int size = self.cpos0.size
            bint check_mask = self.check_mask
            numpy.int8_t[:] cmask
            float[:] cpos0, dpos0, cpos0_sup, cpos0_inf,
            float upper, lower, pos0_max, pos0_min, c, d
            bint allow_pos0_neg = self.allow_pos0_neg

        cpos0_sup = self.cpos0_sup
        cpos0_inf = self.cpos0_inf
        cpos0 = self.cpos0
        dpos0 = self.dpos0
        pos0_min = pos0_max = cpos0[0]
        if not allow_pos0_neg and pos0_min < 0:
                    pos0_min = pos0_max = 0
        if check_mask:
            cmask = self.cmask
        with nogil:
            for idx in range(size):
                c = cpos0[idx]
                d = dpos0[idx]
                lower = c - d
                upper = c + d
                cpos0_sup[idx] = upper
                cpos0_inf[idx] = lower
                if not allow_pos0_neg and lower < 0:
                    lower = 0
                if not (check_mask and cmask[idx]):
                    if upper > pos0_max:
                        pos0_max = upper
                    if lower < pos0_min:
                        pos0_min = lower

        if pos0Range is not None and len(pos0Range) > 1:
            self.pos0_min = min(pos0Range)
            self.pos0_maxin = max(pos0Range)
        else:
            self.pos0_min = pos0_min
            self.pos0_maxin = pos0_max
        if (not allow_pos0_neg) and self.pos0_min < 0:
            self.pos0_min = 0
        self.pos0_max = self.pos0_maxin * EPS32

    @cython.boundscheck(False)
    @cython.wraparound(False)
    def calc_boundaries_nosplit(self, pos0Range):
        """
        Calculate self.pos0_min and self.pos0_max when no splitting is requested

        :param pos0Range: 2-tuple containing the requested range
        """
        cdef:
            int size = self.cpos0.size
            bint check_mask = self.check_mask
            numpy.int8_t[:] cmask
            float[:] cpos0
            float upper, lower, pos0_max, pos0_min, c, d
            bint allow_pos0_neg = self.allow_pos0_neg

        if pos0Range is not None and len(pos0Range) > 1:
            self.pos0_min = min(pos0Range)
            self.pos0_maxin = max(pos0Range)
        else:
            cpos0 = self.cpos0
            pos0_min = pos0_max = cpos0[0]

            if not allow_pos0_neg and pos0_min < 0:
                pos0_min = pos0_max = 0

            if check_mask:
                cmask = self.cmask

            with nogil:
                for idx in range(size):
                    c = cpos0[idx]
                    if not allow_pos0_neg and c < 0:
                        c = 0
                    if not (check_mask and cmask[idx]):
                        if c > pos0_max:
                            pos0_max = c
                        if c < pos0_min:
                            pos0_min = c
            self.pos0_min = pos0_min
            self.pos0_maxin = pos0_max

        if (not allow_pos0_neg) and self.pos0_min < 0:
            self.pos0_min = 0
        self.pos0_max = self.pos0_maxin * EPS32

    @cython.cdivision(True)
    @cython.boundscheck(False)
    @cython.wraparound(False)
    def calc_lut(self):
        '''
        calculate the max number of elements in the LUT and populate it
        '''
        cdef:
            float delta = self.delta, pos0_min = self.pos0_min, pos1_min, pos1_max, min0, max0, fbin0_min, fbin0_max, deltaL, deltaR, deltaA
            numpy.int32_t k, idx, i, j, tmp_index, index_tmp_index, bin0_min, bin0_max, bins = self.bins, size, nnz
            bint check_mask, check_pos1
            numpy.ndarray[numpy.int32_t, ndim = 1] outMax = numpy.zeros(bins, dtype=numpy.int32)
            numpy.ndarray[numpy.int32_t, ndim = 1] indptr = numpy.zeros(bins + 1, dtype=numpy.int32)
            numpy.ndarray[numpy.int32_t, ndim = 1] indices
            numpy.ndarray[numpy.float32_t, ndim = 1] data
            float[:] cpos0_sup = self.cpos0_sup, cpos0_inf = self.cpos0_inf, cpos1_min, cpos1_max,
            numpy.int8_t[:] cmask

        size = self.size
        if self.check_mask:
            cmask = self.cmask
            check_mask = True
        else:
            check_mask = False

        if self.check_pos1:
            check_pos1 = True
            cpos1_min = self.cpos1_min
            cpos1_max = self.cpos1_max
            pos1_max = self.pos1_max
            pos1_min = self.pos1_min
        else:
            check_pos1 = False

        with nogil:
            for idx in range(size):
                if (check_mask) and (cmask[idx]):
                    continue

                min0 = cpos0_inf[idx]
                max0 = cpos0_sup[idx]

                if check_pos1 and ((cpos1_max[idx] < pos1_min) or (cpos1_min[idx] > pos1_max)):
                    continue

                fbin0_min = get_bin_number(min0, pos0_min, delta)
                fbin0_max = get_bin_number(max0, pos0_min, delta)
                bin0_min = < int > fbin0_min
                bin0_max = < int > fbin0_max

                if (bin0_max < 0) or (bin0_min >= bins):
                    continue
                if bin0_max >= bins:
                    bin0_max = bins - 1
                if bin0_min < 0:
                    bin0_min = 0

                if bin0_min == bin0_max:
                    #  All pixel is within a single bin
                    outMax[bin0_min] += 1

                else:  # We have pixel splitting.
                    for i in range(bin0_min, bin0_max + 1):
                        outMax[i] += 1

        indptr[1:] = outMax.cumsum(dtype=numpy.int32)
        self.indptr = indptr
        self.nnz = nnz = indptr[bins]

        # just recycle the outMax array
        outMax[:] = 0

        lut_nbytes = nnz * (sizeof(numpy.int32_t) + sizeof(numpy.float32_t))
        if (os.name == "posix") and ("SC_PAGE_SIZE" in os.sysconf_names) and ("SC_PHYS_PAGES" in os.sysconf_names):
            try:
                memsize = os.sysconf("SC_PAGE_SIZE") * os.sysconf("SC_PHYS_PAGES")
            except OSError:
                pass
            else:
                if memsize < lut_nbytes:
                    raise MemoryError("CSR Lookup-table (%i, %i) is %.3fGB whereas the memory of the system is only %.3fGB" %
                                      (bins, self.nnz, lut_nbytes / 2. ** 30, memsize / 2. ** 30))
        # else hope that enough memory is available
        data = numpy.empty(nnz, dtype=numpy.float32)
        indices = numpy.empty(nnz, dtype=numpy.int32)

        with nogil:
            for idx in range(size):
                if (check_mask) and (cmask[idx]):
                    continue

                min0 = cpos0_inf[idx]
                max0 = cpos0_sup[idx]

                if check_pos1 and ((cpos1_max[idx] < pos1_min) or (cpos1_min[idx] > pos1_max)):
                    continue

                fbin0_min = get_bin_number(min0, pos0_min, delta)
                fbin0_max = get_bin_number(max0, pos0_min, delta)
                bin0_min = < int > fbin0_min
                bin0_max = < int > fbin0_max

                if (bin0_max < 0) or (bin0_min >= bins):
                    continue
                if bin0_max >= bins:
                    bin0_max = bins - 1
                if bin0_min < 0:
                    bin0_min = 0

                if bin0_min == bin0_max:
                    # All pixel is within a single bin
                    k = outMax[bin0_min]
                    indices[indptr[bin0_min] + k] = idx
                    data[indptr[bin0_min] + k] = onef
                    outMax[bin0_min] += 1  # k+1
                else:  # we have pixel splitting.
                    deltaA = 1.0 / (fbin0_max - fbin0_min)

                    deltaL = (bin0_min + 1) - fbin0_min
                    deltaR = fbin0_max - (bin0_max)

                    k = outMax[bin0_min]
                    indices[indptr[bin0_min] + k] = idx
                    data[indptr[bin0_min] + k] = (deltaA * deltaL)
                    outMax[bin0_min] += 1

                    k = outMax[bin0_max]
                    indices[indptr[bin0_max] + k] = idx
                    data[indptr[bin0_max] + k] = (deltaA * deltaR)
                    outMax[bin0_max] += 1

                    if bin0_min + 1 < bin0_max:
                        for i in range(bin0_min + 1, bin0_max):
                            k = outMax[i]
                            indices[indptr[i] + k] = idx
                            data[indptr[i] + k] = (deltaA)
                            outMax[i] += 1

        self.data = data
        self.indices = indices

    @cython.cdivision(True)
    @cython.boundscheck(False)
    @cython.wraparound(False)
    def calc_lut_nosplit(self):
        '''
        calculate the max number of elements in the LUT and populate it
        '''
        cdef:
            float delta = self.delta, pos0_min = self.pos0_min, pos1_min, pos1_max, fbin0, deltaL, deltaR, deltaA, pos0
            numpy.int32_t k, idx, i, j, tmp_index, index_tmp_index, bin0, bins = self.bins, size, nnz
            bint check_mask, check_pos1
            numpy.ndarray[numpy.int32_t, ndim = 1] outMax = numpy.zeros(bins, dtype=numpy.int32)
            numpy.ndarray[numpy.int32_t, ndim = 1] indptr = numpy.zeros(bins + 1, dtype=numpy.int32)
            numpy.ndarray[numpy.int32_t, ndim = 1] indices
            numpy.ndarray[numpy.float32_t, ndim = 1] data
            float[:] cpos0 = self.cpos0, cpos1_min, cpos1_max,
            numpy.int8_t[:] cmask

        size = self.size
        if self.check_mask:
            cmask = self.cmask
            check_mask = True
        else:
            check_mask = False

        if self.check_pos1:
            check_pos1 = True
            cpos1_min = self.cpos1_min
            cpos1_max = self.cpos1_max
            pos1_max = self.pos1_max
            pos1_min = self.pos1_min
        else:
            check_pos1 = False

        with nogil:
            for idx in range(size):
                if (check_mask) and (cmask[idx]):
                    continue

                pos0 = cpos0[idx]

                if check_pos1 and ((cpos1_max[idx] < pos1_min) or (cpos1_min[idx] > pos1_max)):
                    continue

                fbin0 = get_bin_number(pos0, pos0_min, delta)
                bin0 = < int > fbin0

                if (bin0 >= 0) and (bin0 < bins):
                    outMax[bin0] += 1

        indptr[1:] = outMax.cumsum(dtype=numpy.int32)
        self.indptr = indptr
        self.nnz = nnz = indptr[bins]

        # just recycle the outMax array
        outMax[:] = 0

        lut_nbytes = nnz * (sizeof(numpy.int32_t) + sizeof(numpy.float32_t))
        if (os.name == "posix") and ("SC_PAGE_SIZE" in os.sysconf_names) and ("SC_PHYS_PAGES" in os.sysconf_names):
            try:
                memsize = os.sysconf("SC_PAGE_SIZE") * os.sysconf("SC_PHYS_PAGES")
            except OSError:
                pass
            else:
                if memsize < lut_nbytes:
                    raise MemoryError("CSR Lookup-table (%i, %i) is %.3fGB whereas the memory of the system is only %.3fGB" %
                                      (bins, self.nnz, lut_nbytes / 2. ** 30, memsize / 2. ** 30))
        # else hope that enough memory is available
        data = numpy.empty(nnz, dtype=numpy.float32)
        indices = numpy.empty(nnz, dtype=numpy.int32)

        with nogil:
            for idx in range(size):
                if (check_mask) and (cmask[idx]):
                    continue

                pos0 = cpos0[idx]

                if check_pos1 and ((cpos1_max[idx] < pos1_min) or (cpos1_min[idx] > pos1_max)):
                    continue

                fbin0 = get_bin_number(pos0, pos0_min, delta)
                bin0 = < int > fbin0

                if (bin0 < 0) or (bin0 >= bins):
                    continue
                k = outMax[bin0]
                indices[indptr[bin0] + k] = idx
                data[indptr[bin0] + k] = onef
                outMax[bin0] += 1  # k+1

        self.data = data
        self.indices = indices

    @cython.cdivision(True)
    @cython.boundscheck(False)
    @cython.wraparound(False)
    def integrate(self, weights,
                  dummy=None,
                  delta_dummy=None,
                  dark=None,
                  flat=None,
                  solidAngle=None,
                  polarization=None,
                  double normalization_factor=1.0):
        """
        Actually perform the integration which in this case looks more like a matrix-vector product

        :param weights: input image
        :type weights: ndarray
        :param dummy: value for dead pixels (optional)
        :type dummy: float
        :param delta_dummy: precision for dead-pixel value in dynamic masking
        :type delta_dummy: float
        :param dark: array with the dark-current value to be subtracted (if any)
        :type dark: ndarray
        :param flat: array with the dark-current value to be divided by (if any)
        :type flat: ndarray
        :param solidAngle: array with the solid angle of each pixel to be divided by (if any)
        :type solidAngle: ndarray
        :param polarization: array with the polarization correction values to be divided by (if any)
        :type polarization: ndarray
        :param normalization_factor: divide the valid result by this value
        :return: positions, pattern, weighted_histogram and unweighted_histogram
        :rtype: 4-tuple of ndarrays

        """
        cdef:
            numpy.int32_t i = 0, j = 0, idx = 0, bins = self.bins, size = self.size
            double sum_data = 0.0, sum_count = 0.0, epsilon = 1e-10
            float data = 0, coef = 0, cdummy = 0, cddummy = 0
            bint do_dummy = False, do_dark = False, do_flat = False, do_polarization = False, do_solidAngle = False
            numpy.ndarray[numpy.float64_t, ndim = 1] outData = numpy.zeros(self.bins, dtype=numpy.float64)
            numpy.ndarray[numpy.float64_t, ndim = 1] outCount = numpy.zeros(self.bins, dtype=numpy.float64)
            numpy.ndarray[numpy.float32_t, ndim = 1] outMerge = numpy.zeros(self.bins, dtype=numpy.float32)
            float[:] ccoef = self.data, cdata, tdata, cflat, cdark, csolidAngle, cpolarization
            numpy.int32_t[:] indices = self.indices, indptr = self.indptr
        assert weights.size == size, "weights size"

        if dummy is not None:
            do_dummy = True
            cdummy = <float> float(dummy)

            if delta_dummy is None:
                cddummy = <float> 0.0
            else:
                cddummy = <float> float(delta_dummy)
        else:
            cdummy = self.empty

        if flat is not None:
            do_flat = True
            assert flat.size == size, "flat-field array size"
            cflat = numpy.ascontiguousarray(flat.ravel(), dtype=numpy.float32)
        if dark is not None:
            do_dark = True
            assert dark.size == size, "dark current array size"
            cdark = numpy.ascontiguousarray(dark.ravel(), dtype=numpy.float32)
        if solidAngle is not None:
            do_solidAngle = True
            assert solidAngle.size == size, "Solid angle array size"
            csolidAngle = numpy.ascontiguousarray(solidAngle.ravel(), dtype=numpy.float32)
        if polarization is not None:
            do_polarization = True
            assert polarization.size == size, "polarization array size"
            cpolarization = numpy.ascontiguousarray(polarization.ravel(), dtype=numpy.float32)

        if (do_dark + do_flat + do_polarization + do_solidAngle):
            tdata = numpy.ascontiguousarray(weights.ravel(), dtype=numpy.float32)
            cdata = numpy.zeros(size, dtype=numpy.float32)
            if do_dummy:
                for i in prange(size, nogil=True, schedule="static"):
                    data = tdata[i]
                    if ((cddummy != 0) and (fabs(data - cdummy) > cddummy)) or ((cddummy == 0) and (data != cdummy)):
                        # Nota: -= and /= operatore are seen as reduction in cython parallel.
                        if do_dark:
                            data = data - cdark[i]
                        if do_flat:
                            data = data / cflat[i]
                        if do_polarization:
                            data = data / cpolarization[i]
                        if do_solidAngle:
                            data = data / csolidAngle[i]
                        cdata[i] += data
                    else:  # set all dummy_like values to cdummy. simplifies further processing
                        cdata[i] += cdummy
            else:
                for i in prange(size, nogil=True, schedule="static"):
                    data = tdata[i]
                    if do_dark:
                        data = data - cdark[i]
                    if do_flat:
                        data = data / cflat[i]
                    if do_polarization:
                        data = data / cpolarization[i]
                    if do_solidAngle:
                        data = data / csolidAngle[i]
                    cdata[i] += data
        else:
            if do_dummy:
                tdata = numpy.ascontiguousarray(weights.ravel(), dtype=numpy.float32)
                cdata = numpy.zeros(size, dtype=numpy.float32)
                for i in prange(size, nogil=True, schedule="static"):
                    data = tdata[i]
                    if ((cddummy != 0) and (fabs(data - cdummy) > cddummy)) or ((cddummy == 0) and (data != cdummy)):
                        cdata[i] += data
                    else:
                        cdata[i] += cdummy
            else:
                cdata = numpy.ascontiguousarray(weights.ravel(), dtype=numpy.float32)

        for i in prange(bins, nogil=True, schedule="guided"):
            sum_data = 0.0
            sum_count = 0.0
            for j in range(indptr[i], indptr[i + 1]):
                idx = indices[j]
                coef = ccoef[j]
                if coef == 0.0:
                    continue
                data = cdata[idx]
                if do_dummy and data == cdummy:
                    continue
                sum_data = sum_data + coef * data
                sum_count = sum_count + coef
            outData[i] += sum_data
            outCount[i] += sum_count
            if sum_count > epsilon:
                outMerge[i] += sum_data / sum_count / normalization_factor
            else:
                outMerge[i] += cdummy
        return self.outPos, outMerge, outData, outCount

################################################################################
# Bidimensionnal regrouping
################################################################################


class HistoBBox2d(object):
    @cython.boundscheck(False)
    def __init__(self,
                 pos0,
                 delta_pos0,
                 pos1,
                 delta_pos1,
                 bins=(100, 36),
                 pos0Range=None,
                 pos1Range=None,
                 mask=None,
                 mask_checksum=None,
                 allow_pos0_neg=False,
                 unit="undefined",
                 chiDiscAtPi=True,
                 empty=0.0
                 ):
        """
        :param pos0: 1D array with pos0: tth or q_vect
        :param delta_pos0: 1D array with delta pos0: max center-corner distance
        :param pos1: 1D array with pos1: chi
        :param delta_pos1: 1D array with max pos1: max center-corner distance, unused !
        :param bins: number of output bins (tth=100, chi=36 by default)
        :param pos0Range: minimum and maximum  of the 2th range
        :param pos1Range: minimum and maximum  of the chi range
        :param mask: array (of int8) with masked pixels with 1 (0=not masked)
        :param allow_pos0_neg: enforce the q<0 is usually not possible
        :param chiDiscAtPi: boolean; by default the chi_range is in the range ]-pi,pi[ set to 0 to have the range ]0,2pi[
        """
        cdef int i, size, bin0, bin1
        self.size = pos0.size
        assert pos1.size == self.size, "pos1 size"

        if "size" not in dir(delta_pos0) or delta_pos0.size != self.size or\
           "size" not in dir(delta_pos1) or delta_pos1.size != self.size:
            logger.warning("Pixel splitting desactivated !")
            delta_pos0 = None
            delta_pos1 = None

        self.chiDiscAtPi = 1 if chiDiscAtPi else 0
        self.allow_pos0_neg = allow_pos0_neg
        self.empty = 0.0
        try:
            bins0, bins1 = tuple(bins)
        except:
            bins0 = bins1 = bins
        if bins0 <= 0:
            bins0 = 1
        if bins1 <= 0:
            bins1 = 1
        self.bins = (int(bins0), int(bins1))
        self.lut_size = 0
        if mask is not None:
            assert mask.size == self.size, "mask size"
            self.check_mask = True
            self.cmask = numpy.ascontiguousarray(mask.ravel(), dtype=numpy.int8)
            if mask_checksum:
                self.mask_checksum = mask_checksum
            else:
                self.mask_checksum = crc32(mask)
        else:
            self.check_mask = False
            self.mask_checksum = None

        self.data = self.nnz = self.indices = self.indptr = None
        self.pos0Range = pos0Range
        self.pos1Range = pos1Range

        self.cpos0 = numpy.ascontiguousarray(pos0.ravel(), dtype=numpy.float32)
        self.cpos1 = numpy.ascontiguousarray((pos1).ravel(), dtype=numpy.float32)
        if delta_pos0 is not None:
            self.dpos0 = numpy.ascontiguousarray(delta_pos0.ravel(), dtype=numpy.float32)
            self.cpos0_sup = numpy.empty_like(self.cpos0)  # self.cpos0 + self.dpos0
            self.cpos0_inf = numpy.empty_like(self.cpos0)  # self.cpos0 - self.dpos0
            self.dpos1 = numpy.ascontiguousarray((delta_pos1).ravel(), dtype=numpy.float32)
            self.cpos1_sup = numpy.empty_like(self.cpos1)  # self.cpos1 + self.dpos1
            self.cpos1_inf = numpy.empty_like(self.cpos1)  # self.cpos1 - self.dpos1
            self.calc_boundaries(pos0Range, pos1Range)
        else:
            self.calc_boundaries_nosplit(pos0Range, pos1Range)

        self.delta0 = (self.pos0_max - self.pos0_min) / float(bins0)
        self.delta1 = (self.pos1_max - self.pos1_min) / float(bins1)

        if delta_pos0 is not None:
            self.calc_lut()
        else:
            self.calc_lut_nosplit()

        self.outPos0 = numpy.linspace(self.pos0_min + 0.5 * self.delta0, self.pos0_maxin - 0.5 * self.delta0, bins0)
        self.outPos1 = numpy.linspace(self.pos1_min + 0.5 * self.delta1, self.pos1_maxin - 0.5 * self.delta1, bins1)
        self.unit = unit
        self.lut = (self.data, self.indices, self.indptr)
        self.lut_checksum = crc32(self.data)

    @cython.boundscheck(False)
    @cython.wraparound(False)
    def calc_boundaries(self, pos0Range, pos1Range):
        """
        Calculate self.pos0_min/max and self.pos1_min/max

        :param pos0Range: 2-tuple containing the requested range
        :param pos1Range: 2-tuple containing the requested range
        """
        cdef:
            int size = self.cpos0.size
            bint check_mask = self.check_mask
            numpy.int8_t[:] cmask
            float[:] cpos0, dpos0, cpos0_sup, cpos0_inf
            float[:] cpos1, dpos1, cpos1_sup, cpos1_inf
            float upper0, lower0, pos0_max, pos0_min, c0, d0
            float upper1, lower1, pos1_max, pos1_min, c1, d1
            bint allow_pos0_neg = self.allow_pos0_neg
            bint chiDiscAtPi = self.chiDiscAtPi

        cpos0_sup = self.cpos0_sup
        cpos0_inf = self.cpos0_inf
        cpos0 = self.cpos0
        dpos0 = self.dpos0
        cpos1_sup = self.cpos1_sup
        cpos1_inf = self.cpos1_inf
        cpos1 = self.cpos1
        dpos1 = self.dpos1
        pos0_min = pos0_max = cpos0[0]
        pos1_min = pos1_max = cpos1[0]
        if not allow_pos0_neg and pos0_min < 0:
            pos0_min = pos0_max = 0
        if check_mask:
            cmask = self.cmask
        with nogil:
            for idx in range(size):
                c0 = cpos0[idx]
                d0 = dpos0[idx]
                lower0 = c0 - d0
                upper0 = c0 + d0
                c1 = cpos1[idx]
                d1 = dpos1[idx]
                lower1 = c1 - d1
                upper1 = c1 + d1
                if not allow_pos0_neg and lower0 < 0:
                    lower0 = 0
                if upper1 > (2 - chiDiscAtPi) * pi:
                    upper1 = (2 - chiDiscAtPi) * pi
                if lower1 < (-chiDiscAtPi) * pi:
                    lower1 = (-chiDiscAtPi) * pi
                cpos0_sup[idx] = upper0
                cpos0_inf[idx] = lower0
                cpos1_sup[idx] = upper1
                cpos1_inf[idx] = lower1
                if not (check_mask and cmask[idx]):
                    if upper0 > pos0_max:
                        pos0_max = upper0
                    if lower0 < pos0_min:
                        pos0_min = lower0
                    if upper1 > pos1_max:
                        pos1_max = upper1
                    if lower1 < pos1_min:
                        pos1_min = lower1

        if pos0Range is not None and len(pos0Range) > 1:
            self.pos0_min = min(pos0Range)
            self.pos0_maxin = max(pos0Range)
        else:
            self.pos0_min = pos0_min
            self.pos0_maxin = pos0_max

        if pos1Range is not None and len(pos1Range) > 1:
            self.pos1_min = min(pos1Range)
            self.pos1_maxin = max(pos1Range)
        else:
            self.pos1_min = pos1_min
            self.pos1_maxin = pos1_max

        if (not allow_pos0_neg) and self.pos0_min < 0:
            self.pos0_min = 0
        self.pos0_max = self.pos0_maxin * EPS32
        self.cpos0_sup = cpos0_sup
        self.cpos0_inf = cpos0_inf
        self.pos1_max = self.pos1_maxin * EPS32
        self.cpos1_sup = cpos1_sup
        self.cpos1_inf = cpos1_inf

    @cython.boundscheck(False)
    @cython.wraparound(False)
    def calc_boundaries_nosplit(self, pos0Range, pos1Range):
        """
        Calculate self.pos0_min/max and self.pos1_min/max

        :param pos0Range: 2-tuple containing the requested range
        :param pos1Range: 2-tuple containing the requested range
        """
        cdef:
            int size = self.cpos0.size
            bint check_mask = self.check_mask
            numpy.int8_t[:] cmask
            float[:] cpos0
            float[:] cpos1
            float upper0, lower0, pos0_max, pos0_min, c0, d0
            float upper1, lower1, pos1_max, pos1_min, c1, d1
            bint allow_pos0_neg = self.allow_pos0_neg
            bint chiDiscAtPi = self.chiDiscAtPi

        cpos0 = self.cpos0
        cpos1 = self.cpos1
        pos0_min = pos0_max = cpos0[0]
        pos1_min = pos1_max = cpos1[0]
        if not allow_pos0_neg and pos0_min < 0:
            pos0_min = pos0_max = 0
        if check_mask:
            cmask = self.cmask
        with nogil:
            for idx in range(size):
                c0 = cpos0[idx]
                c1 = cpos1[idx]
                if not allow_pos0_neg and c0 < 0:
                    c0 = 0
                if c1 > (2 - chiDiscAtPi) * pi:
                    c1 = (2 - chiDiscAtPi) * pi
                if c1 < (-chiDiscAtPi) * pi:
                    c1 = (-chiDiscAtPi) * pi
                if not (check_mask and cmask[idx]):
                    if c0 > pos0_max:
                        pos0_max = c0
                    if c0 < pos0_min:
                        pos0_min = c0
                    if c1 > pos1_max:
                        pos1_max = c1
                    if c1 < pos1_min:
                        pos1_min = c1

        if pos0Range is not None and len(pos0Range) > 1:
            self.pos0_min = min(pos0Range)
            self.pos0_maxin = max(pos0Range)
        else:
            self.pos0_min = pos0_min
            self.pos0_maxin = pos0_max

        if pos1Range is not None and len(pos1Range) > 1:
            self.pos1_min = min(pos1Range)
            self.pos1_maxin = max(pos1Range)
        else:
            self.pos1_min = pos1_min
            self.pos1_maxin = pos1_max

        if (not allow_pos0_neg) and self.pos0_min < 0:
            self.pos0_min = 0
        self.pos0_max = self.pos0_maxin * EPS32
        self.pos1_max = self.pos1_maxin * EPS32

    @cython.boundscheck(False)
    @cython.wraparound(False)
    @cython.cdivision(True)
    def calc_lut(self):
        'calculate the max number of elements in the LUT and populate it'
        cdef:
            float delta0 = self.delta0, pos0_min = self.pos0_min, min0, max0, fbin0_min, fbin0_max
            float delta1 = self.delta1, pos1_min = self.pos1_min, min1, max1, fbin1_min, fbin1_max
            int bin0_min, bin0_max, bins0 = self.bins[0]
            int bin1_min, bin1_max, bins1 = self.bins[1]
            numpy.int32_t k, idx, lut_size, i, j, size = self.size, nnz
            bint check_mask
            float[:] cpos0_sup = self.cpos0_sup
            float[:] cpos0_inf = self.cpos0_inf
            float[:] cpos1_inf = self.cpos1_inf
            float[:] cpos1_sup = self.cpos1_sup
            numpy.ndarray[numpy.int32_t, ndim = 2] outMax = numpy.zeros((bins0, bins1), dtype=numpy.int32)
            numpy.ndarray[numpy.int32_t, ndim = 1] indptr = numpy.zeros((bins0 * bins1) + 1, dtype=numpy.int32)
            numpy.ndarray[numpy.int32_t, ndim = 1] indices
            numpy.ndarray[numpy.float32_t, ndim = 1] data
            numpy.int8_t[:] cmask

        if self.check_mask:
            cmask = self.cmask
            check_mask = True
        else:
            check_mask = False

        with nogil:
            for idx in range(size):
                if (check_mask) and (cmask[idx]):
                    continue

                min0 = cpos0_inf[idx]
                max0 = cpos0_sup[idx]
                min1 = cpos1_inf[idx]
                max1 = cpos1_sup[idx]

                bin0_min = < int > get_bin_number(min0, pos0_min, delta0)
                bin0_max = < int > get_bin_number(max0, pos0_min, delta0)

                bin1_min = < int > get_bin_number(min1, pos1_min, delta1)
                bin1_max = < int > get_bin_number(max1, pos1_min, delta1)

                if (bin0_max < 0) or (bin0_min >= bins0) or (bin1_max < 0) or (bin1_min >= bins1):
                    continue

                if bin0_max >= bins0:
                    bin0_max = bins0 - 1
                if bin0_min < 0:
                    bin0_min = 0
                if bin1_max >= bins1:
                    bin1_max = bins1 - 1
                if bin1_min < 0:
                    bin1_min = 0

                for i in range(bin0_min, bin0_max + 1):
                    for j in range(bin1_min, bin1_max + 1):
                        outMax[i, j] += 1

        indptr[1:] = outMax.ravel().cumsum()
        self.nnz = nnz = indptr[bins0 * bins1]
        self.indptr = indptr
        # Just recycle the outMax array
        outMax[:, :] = 0
        lut_nbytes = nnz * (sizeof(numpy.float32_t) + sizeof(numpy.int32_t)) + bins0 * bins1 * sizeof(numpy.int32_t)

        if (os.name == "posix") and ("SC_PAGE_SIZE" in os.sysconf_names) and ("SC_PHYS_PAGES" in os.sysconf_names):
            try:
                memsize = os.sysconf("SC_PAGE_SIZE") * os.sysconf("SC_PHYS_PAGES")
            except OSError:  # see bug 152
                pass
            else:
                if memsize < lut_nbytes:
                    raise MemoryError("CSR Matrix is %.3fGB whereas the memory of the system is only %s" % (lut_nbytes / 2. ** 30, memsize / 2. ** 30))
        # else hope that enough memory is available
        data = numpy.zeros(nnz, dtype=numpy.float32)
        indices = numpy.zeros(nnz, dtype=numpy.int32)
        with nogil:
            for idx in range(size):
                if (check_mask) and cmask[idx]:
                    continue

                min0 = cpos0_inf[idx]
                max0 = cpos0_sup[idx]
                min1 = cpos1_inf[idx]
                max1 = cpos1_sup[idx]

                fbin0_min = get_bin_number(min0, pos0_min, delta0)
                fbin0_max = get_bin_number(max0, pos0_min, delta0)
                fbin1_min = get_bin_number(min1, pos1_min, delta1)
                fbin1_max = get_bin_number(max1, pos1_min, delta1)

                bin0_min = < int > fbin0_min
                bin0_max = < int > fbin0_max
                bin1_min = < int > fbin1_min
                bin1_max = < int > fbin1_max

                if (bin0_max < 0) or (bin0_min >= bins0) or (bin1_max < 0) or (bin1_min >= bins1):
                    continue

                if bin0_max >= bins0:
                    bin0_max = bins0 - 1
                if bin0_min < 0:
                    bin0_min = 0
                if bin1_max >= bins1:
                    bin1_max = bins1 - 1
                if bin1_min < 0:
                    bin1_min = 0

                if bin0_min == bin0_max:
                    if bin1_min == bin1_max:
                        # All pixel is within a single bin
                        k = outMax[bin0_min, bin1_min]
                        indices[indptr[bin0_min * bins1 + bin1_min] + k] = idx
                        data[indptr[bin0_min * bins1 + bin1_min] + k] = onef
                        outMax[bin0_min, bin1_min] = k + 1

                    else:
                        # spread on more than 2 bins
                        deltaD = (<float> (bin1_min + 1)) - fbin1_min
                        deltaU = fbin1_max - bin1_max
                        deltaA = 1.0 / (fbin1_max - fbin1_min)

                        k = outMax[bin0_min, bin1_min]
                        indices[indptr[bin0_min * bins1 + bin1_min] + k] = idx
                        data[indptr[bin0_min * bins1 + bin1_min] + k] = deltaA * deltaD
                        outMax[bin0_min, bin1_min] = k + 1

                        k = outMax[bin0_min, bin1_max]
                        indices[indptr[bin0_min * bins1 + bin1_max] + k] = idx
                        data[indptr[bin0_min * bins1 + bin1_max] + k] = deltaA * deltaU
                        outMax[bin0_min, bin1_max] = k + 1

                        for j in range(bin1_min + 1, bin1_max):
                            k = outMax[bin0_min, j]
                            indices[indptr[bin0_min * bins1 + j] + k] = idx
                            data[indptr[bin0_min * bins1 + j] + k] = deltaA
                            outMax[bin0_min, j] = k + 1

                else:  # spread on more than 2 bins in dim 0
                    if bin1_min == bin1_max:
                        # All pixel fall on 1 bins in dim 1
                        deltaA = 1.0 / (fbin0_max - fbin0_min)
                        deltaL = (<float> (bin0_min + 1)) - fbin0_min

                        k = outMax[bin0_min, bin1_min]
                        indices[indptr[bin0_min * bins1 + bin1_min] + k] = idx
                        data[indptr[bin0_min * bins1 + bin1_min] + k] = deltaA * deltaL
                        outMax[bin0_min, bin1_min] = k+1

                        deltaR = fbin0_max - (<float> bin0_max)

                        k = outMax[bin0_max, bin1_min]
                        indices[indptr[bin0_max * bins1 + bin1_min] + k] = idx
                        data[indptr[bin0_max * bins1 + bin1_min] + k] = deltaA * deltaR
                        outMax[bin0_max, bin1_min] = k + 1

                        for i in range(bin0_min + 1, bin0_max):
                            k = outMax[i, bin1_min]
                            indices[indptr[i * bins1 + bin1_min] + k] = idx
                            data[indptr[i * bins1 + bin1_min] + k] = deltaA
                            outMax[i, bin1_min] = k + 1

                    else:
                        # spread on n pix in dim0 and m pixel in dim1:
                        deltaL = (< float > (bin0_min + 1)) - fbin0_min
                        deltaR = fbin0_max - (< float > bin0_max)
                        deltaD = (< float > (bin1_min + 1)) - fbin1_min
                        deltaU = fbin1_max - (< float > bin1_max)
                        deltaA = 1.0 / ((fbin0_max - fbin0_min) * (fbin1_max - fbin1_min))

                        k = outMax[bin0_min, bin1_min]
                        indices[indptr[bin0_min * bins1 + bin1_min] + k] = idx
                        data[indptr[bin0_min * bins1 + bin1_min] + k] = deltaA * deltaL * deltaD
                        outMax[bin0_min, bin1_min] = k + 1

                        k = outMax[bin0_min, bin1_max]
                        indices[indptr[bin0_min * bins1 + bin1_max] + k] = idx
                        data[indptr[bin0_min * bins1 + bin1_max] + k] = deltaA * deltaL * deltaU
                        outMax[bin0_min, bin1_max] = k + 1

                        k = outMax[bin0_max, bin1_min]
                        indices[indptr[bin0_max * bins1 + bin1_min] + k] = idx
                        data[indptr[bin0_max * bins1 + bin1_min] + k] = deltaA * deltaR * deltaD
                        outMax[bin0_max, bin1_min] = k + 1

                        k = outMax[bin0_max, bin1_max]
                        indices[indptr[bin0_max * bins1 + bin1_max] + k] = idx
                        data[indptr[bin0_max * bins1 + bin1_max] + k] = deltaA * deltaR * deltaU
                        outMax[bin0_max, bin1_max] = k + 1

                        for i in range(bin0_min + 1, bin0_max):
                            k = outMax[i, bin1_min]
                            indices[indptr[i * bins1 + bin1_min] + k] = idx
                            data[indptr[i * bins1 + bin1_min] + k] = deltaA * deltaD
                            outMax[i, bin1_min] = k + 1

                            for j in range(bin1_min + 1, bin1_max):
                                k = outMax[i, j]
                                indices[indptr[i * bins1 + j] + k] = idx
                                data[indptr[i * bins1 + j] + k] = deltaA
                                outMax[i, j] = k + 1

                            k = outMax[i, bin1_max]
                            indices[indptr[i * bins1 + bin1_max] + k] = idx
                            data[indptr[i * bins1 + bin1_max] + k] = deltaA * deltaU
                            outMax[i, bin1_max] = k + 1

                        for j in range(bin1_min + 1, bin1_max):
                            k = outMax[bin0_min, j]
                            indices[indptr[bin0_min * bins1 + j] + k] = idx
                            data[indptr[bin0_min * bins1 + j] + k] = deltaA * deltaL
                            outMax[bin0_min, j] = k + 1

                            k = outMax[bin0_max, j]
                            indices[indptr[bin0_max * bins1 + j] + k] = idx
                            data[indptr[bin0_max * bins1 + j] + k] = deltaA * deltaR
                            outMax[bin0_max, j] = k + 1

        self.data = data
        self.indices = indices

    @cython.boundscheck(False)
    @cython.wraparound(False)
    @cython.cdivision(True)
    def calc_lut_nosplit(self):
        """
        "calculate the max number of elements in the LUT and populate it

        This is the version which does not split pixels.

        """
        cdef:
            float delta0 = self.delta0, pos0_min = self.pos0_min, c0, fbin0
            float delta1 = self.delta1, pos1_min = self.pos1_min, c1, fbin1, fbin1_max
            int bin0, bins0 = self.bins[0]
            int bin1, bins1 = self.bins[1]
            numpy.int32_t k, idx, lut_size, i, j, size = self.size, nnz
            bint check_mask
            float[:] cpos0 = self.cpos0
            float[:] cpos1 = self.cpos1
            numpy.ndarray[numpy.int32_t, ndim = 2] outMax = numpy.zeros((bins0, bins1), dtype=numpy.int32)
            numpy.ndarray[numpy.int32_t, ndim = 1] indptr = numpy.zeros((bins0 * bins1) + 1, dtype=numpy.int32)
            numpy.ndarray[numpy.int32_t, ndim = 1] indices
            numpy.ndarray[numpy.float32_t, ndim = 1] data
            numpy.int8_t[:] cmask

        if self.check_mask:
            cmask = self.cmask
            check_mask = True
        else:
            check_mask = False

        with nogil:
            for idx in range(size):
                if (check_mask) and (cmask[idx]):
                    continue

                c0 = cpos0[idx]
                c1 = cpos1[idx]

                bin0 = < int > get_bin_number(c0, pos0_min, delta0)
                bin1 = < int > get_bin_number(c1, pos1_min, delta1)

                if (bin0 < 0) or (bin0 >= bins0) or (bin1 < 0) or (bin1 >= bins1):
                    continue

                outMax[bin0, bin1] += 1

        indptr[1:] = outMax.ravel().cumsum()
        self.nnz = nnz = indptr[bins0 * bins1]
        self.indptr = indptr
        # Just recycle the outMax array
        outMax[:, :] = 0
        lut_nbytes = nnz * (sizeof(numpy.float32_t) + sizeof(numpy.int32_t)) + bins0 * bins1 * sizeof(numpy.int32_t)
        if (os.name == "posix") and ("SC_PAGE_SIZE" in os.sysconf_names) and ("SC_PHYS_PAGES" in os.sysconf_names):
            try:
                memsize = os.sysconf("SC_PAGE_SIZE") * os.sysconf("SC_PHYS_PAGES")
            except OSError:
                pass
            else:
                if memsize < lut_nbytes:
                    raise MemoryError("CSR Matrix is %.3fGB whereas the memory of the system is only %s" % (lut_nbytes / 2. ** 30, memsize / 2. ** 30))
        # else hope that enough memory is available
        data = numpy.zeros(nnz, dtype=numpy.float32)
        indices = numpy.zeros(nnz, dtype=numpy.int32)
        with nogil:
            for idx in range(size):
                if (check_mask) and cmask[idx]:
                    continue

                c0 = cpos0[idx]
                c1 = cpos1[idx]

                fbin0 = get_bin_number(c0, pos0_min, delta0)
                fbin1 = get_bin_number(c1, pos1_min, delta1)

                bin0 = < int > fbin0
                bin1 = < int > fbin1

                if (bin0 < 0) or (bin0 >= bins0) or (bin1 < 0) or (bin1 >= bins1):
                    continue

                # No pixel splitting: All pixel is within a single bin
                k = outMax[bin0, bin1]
                indices[indptr[bin0 * bins1 + bin1] + k] = idx
                data[indptr[bin0 * bins1 + bin1] + k] = onef
                outMax[bin0, bin1] += 1

        self.data = data
        self.indices = indices

    @cython.cdivision(True)
    @cython.boundscheck(False)
    @cython.wraparound(False)
    def integrate(self, weights,
                  dummy=None,
                  delta_dummy=None,
                  dark=None, flat=None,
                  solidAngle=None,
                  polarization=None,
                  double normalization_factor=1.0):
        """
        Actually perform the 2D integration which in this case looks more like a matrix-vector product

        :param weights: input image
        :type weights: ndarray
        :param dummy: value for dead pixels (optional)
        :type dummy: float
        :param delta_dummy: precision for dead-pixel value in dynamic masking
        :type delta_dummy: float
        :param dark: array with the dark-current value to be subtracted (if any)
        :type dark: ndarray
        :param flat: array with the dark-current value to be divided by (if any)
        :type flat: ndarray
        :param solidAngle: array with the solid angle of each pixel to be divided by (if any)
        :type solidAngle: ndarray
        :param polarization: array with the polarization correction values to be divided by (if any)
        :type polarization: ndarray
        :param normalization_factor: divide the valid result by this value
        :return:  I(2d), edges0(1d), edges1(1d), weighted histogram(2d), unweighted histogram (2d)
        :rtype: 5-tuple of ndarrays

        """
        cdef:
            int i = 0, j = 0, idx = 0, bins0 = self.bins[0], bins1 = self.bins[1], bins = bins0 * bins1, size = self.size
            double sum_data = 0.0, sum_count = 0.0, epsilon = 1e-10
            float data = 0, coef = 0, cdummy = 0, cddummy = 0
            bint do_dummy = False, do_dark = False, do_flat = False, do_polarization = False, do_solidAngle = False
            numpy.ndarray[numpy.float64_t, ndim = 2] outData = numpy.zeros(self.bins, dtype=numpy.float64)
            numpy.ndarray[numpy.float64_t, ndim = 2] outCount = numpy.zeros(self.bins, dtype=numpy.float64)
            numpy.ndarray[numpy.float32_t, ndim = 2] outMerge = numpy.zeros(self.bins, dtype=numpy.float32)
            numpy.ndarray[numpy.float64_t, ndim = 1] outData_1d = outData.ravel()
            numpy.ndarray[numpy.float64_t, ndim = 1] outCount_1d = outCount.ravel()
            numpy.ndarray[numpy.float32_t, ndim = 1] outMerge_1d = outMerge.ravel()
            float[:] ccoef = self.data, cdata, tdata, cflat, cdark, csolidAngle, cpolarization
            numpy.int32_t[:] indices = self.indices, indptr = self.indptr

        assert weights.size == size, "weights size"

        if dummy is not None:
            do_dummy = True
            cdummy = < float > float(dummy)
            if delta_dummy is None:
                cddummy = < float > 0.0
            else:
                cddummy = < float > float(delta_dummy)
        else:
            cdummy = < float > float(self.empty)

        if flat is not None:
            do_flat = True
            assert flat.size == size, "flat-field array size"
            cflat = numpy.ascontiguousarray(flat.ravel(), dtype=numpy.float32)
        if dark is not None:
            do_dark = True
            assert dark.size == size, "dark current array size"
            cdark = numpy.ascontiguousarray(dark.ravel(), dtype=numpy.float32)
        if solidAngle is not None:
            do_solidAngle = True
            assert solidAngle.size == size, "Solid angle array size"
            csolidAngle = numpy.ascontiguousarray(solidAngle.ravel(), dtype=numpy.float32)
        if polarization is not None:
            do_polarization = True
            assert polarization.size == size, "polarization array size"
            cpolarization = numpy.ascontiguousarray(polarization.ravel(), dtype=numpy.float32)

        if (do_dark + do_flat + do_polarization + do_solidAngle):
            tdata = numpy.ascontiguousarray(weights.ravel(), dtype=numpy.float32)
            cdata = numpy.zeros(size, dtype=numpy.float32)
            if do_dummy:
                for i in prange(size, nogil=True, schedule="static"):
                    data = tdata[i]
                    if ((cddummy != 0) and (fabs(data - cdummy) > cddummy)) or ((cddummy == 0) and (data != cdummy)):
                        # Nota: -= and /= operatore are seen as reduction in cython parallel.
                        if do_dark:
                            data = data - cdark[i]
                        if do_flat:
                            data = data / cflat[i]
                        if do_polarization:
                            data = data / cpolarization[i]
                        if do_solidAngle:
                            data = data / csolidAngle[i]
                        cdata[i] += data
                    else:
                        # set all dummy_like values to cdummy. simplifies further processing
                        cdata[i] += cdummy
            else:
                for i in prange(size, nogil=True, schedule="static"):
                    data = tdata[i]
                    if do_dark:
                        data = data - cdark[i]
                    if do_flat:
                        data = data / cflat[i]
                    if do_polarization:
                        data = data / cpolarization[i]
                    if do_solidAngle:
                        data = data / csolidAngle[i]
                    cdata[i] += data
        else:
            if do_dummy:
                tdata = numpy.ascontiguousarray(weights.ravel(), dtype=numpy.float32)
                cdata = numpy.zeros(size, dtype=numpy.float32)
                for i in prange(size, nogil=True, schedule="static"):
                    data = tdata[i]
                    if ((cddummy != 0) and (fabs(data - cdummy) > cddummy)) or ((cddummy == 0) and (data != cdummy)):
                        cdata[i] += data
                    else:
                        cdata[i] += cdummy
            else:
                cdata = numpy.ascontiguousarray(weights.ravel(), dtype=numpy.float32)

        for i in prange(bins, nogil=True, schedule="guided"):
            sum_data = 0.0
            sum_count = 0.0
            for j in range(indptr[i], indptr[i + 1]):
                idx = indices[j]
                coef = ccoef[j]
                data = cdata[idx]
                if do_dummy and (data == cdummy):
                    continue

                sum_data = sum_data + coef * data
                sum_count = sum_count + coef
            outData_1d[i] += sum_data
            outCount_1d[i] += sum_count
            if sum_count > epsilon:
                outMerge_1d[i] += sum_data / sum_count / normalization_factor
            else:
                outMerge_1d[i] += cdummy
        return outMerge.T, self.outPos0, self.outPos1, outData.T, outCount.T<|MERGE_RESOLUTION|>--- conflicted
+++ resolved
@@ -25,18 +25,14 @@
 #  OUT OF OR IN CONNECTION WITH THE SOFTWARE OR THE USE OR OTHER DEALINGS IN
 #  THE SOFTWARE.
 
-__doc__ = """Calculates histograms of pos0 (tth) weighted by Intensity
+"""Calculates histograms of pos0 (tth) weighted by Intensity
 
 Splitting is done on the pixel's bounding box like fit2D,
 reverse implementation based on a sparse matrix multiplication
 """
 __author__ = "Jerome Kieffer"
 __contact__ = "Jerome.kieffer@esrf.fr"
-<<<<<<< HEAD
 __date__ = "19/06/2017"
-=======
-__date__ = "15/06/2017"
->>>>>>> 7bf21806
 __status__ = "stable"
 __license__ = "MIT"
 import cython
