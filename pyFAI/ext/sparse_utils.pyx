--- conflicted
+++ resolved
@@ -28,147 +28,11 @@
 """Common Look-Up table/CSR object creation tools and conversion"""
 __author__ = "Jerome Kieffer"
 __contact__ = "Jerome.kieffer@esrf.fr"
-<<<<<<< HEAD
-__date__ = "18/10/2016"
-=======
-__date__ = "23/09/2016"
->>>>>>> 720f66d1
+__date__ = "19/10/2016"
 __status__ = "stable"
 __license__ = "MIT"
 
-import cython
-import numpy
-
-dtype_lut = numpy.dtype([("idx", numpy.int32), ("coef", numpy.float32)])
-
-
-cdef class Vector2:
-#     cdef:
-#         float[:] coef
-#         int[:] idx
-#         int size, allocated
-    
-    def __cinit__(self, int min_size=10):
-        """This vector (resizable array) takes a minimum size as input
-        
-        This vector stores "together" an index (int) and a value (float) as 
-        a struct of array. t has been benchmarked faster than an array of struct.  
-        """
-        self.allocated = min_size
-        self.coef = numpy.empty(self.allocated, dtype=numpy.float32)
-        self.idx = numpy.empty(self.allocated, dtype=numpy.int32)
-        self.size = 0
-    
-    def __dealloc__(self):
-        self.coef = self.idx = None
-    
-    def __len__(self):
-        return self.size
-    
-    def get_data(self):
-        """Return the array of indices and the array of values"""
-        return numpy.asarray(self.idx[:self.size]), numpy.asarray(self.coef[:self.size])
-    
-    #cdef void append(self, int idx, float coef):
-#     cdef append(self, int idx, float coef):
-#         cdef:
-#             int new_allocated 
-#             int[:] newidx
-#             float[:] newcoef
-#         if self.size >= self.allocated - 1:
-#                 new_allocated = self.allocated * 2
-#                 newcoef = numpy.empty(new_allocated, dtype=numpy.float32)
-#                 newcoef[:self.size] = self.coef[:self.size]
-#                 self.coef = newcoef
-#                 newidx = numpy.empty(new_allocated, dtype=numpy.int32)
-#                 newidx[:self.size] = self.idx[:self.size]
-#                 self.idx = newidx
-#                 self.allocated = new_allocated
-#         self.coef[self.size] = coef
-#         self.idx[self.size] = idx
-#         self.size = self.size + 1
-
-
-cdef class ArrayBuilder:
-    """Container object representing a sparse matrix for look-up table creation"""
-#     cdef:
-#         int size 
-#         readonly list lines
-        
-    def __cinit__(self, int nlines, min_size=10):
-        """
-        :param nlines: number of lines of the sparse matrix. mandatrory, cannot be extended
-        :param min_size: minimul size of every line, each of them may be extended as needed.
-        """
-        cdef int i
-        self.lines = [Vector2(min_size=min_size) for i in range(nlines)]
-        self.size = nlines
-            
-    def __dealloc__(self):
-        while self.lines.__len__():
-            self.lines.pop()
-        self.lines = None
-        
-    def __len__(self):
-        return len(self.lines)
-    
-    #cdef void append(self, int line, int col, float value):
-#     cdef append(self, int line, int col, float value):
-#         """append an element to a line of the array:
-#         
-#         :param line: line number 
-#         :param col: theoretical column value (will be stored in a more efficient way)
-#         :param value: the value to be stored at the given place 
-#         """
-#         cdef: 
-#             Vector2 vector
-#         vector = self.lines[line]
-#         vector.append(col, value)
-
-    def as_LUT(self):
-        """Export container in LUT format"""
-        cdef:
-            int max_size, i
-            int[:] local_idx
-            float[:] local_coef
-            lut_point[:, :] lut
-            Vector2 vector
-        max_size = 0
-        for i in range(len(self.lines)):
-            if len(self.lines[i]) > max_size:
-                max_size = len(self.lines[i])
-        lut = numpy.zeros((len(self.lines), max_size), dtype=dtype_lut)
-        for i in range(len(self.lines)):
-            vector = self.lines[i]
-            local_idx, local_coef = vector.get_data()
-            for j in range(len(vector)):
-                lut[i, j] = lut_point(local_idx[j], local_coef[j])
-        return numpy.asarray(lut, dtype=dtype_lut)
-
-    def as_CSR(self):
-        """Export container in CSR format"""
-        cdef:
-            int total_size, i, val, start, end 
-            Vector2 vector
-            lut_point[:, :] lut
-            lut_point[:] data
-            int[:] idptr, idx, local_idx
-            float[:] coef, local_coef
-        total_size = 0
-        idptr = numpy.zeros(len(self.lines) + 1, dtype=numpy.int32)
-        for i in range(len(self.lines)):
-            total_size += len(self.lines[i])
-            idptr[i + 1] = total_size
-        coef = numpy.zeros(total_size, dtype=numpy.float32)
-        idx = numpy.zeros(total_size, dtype=numpy.int32)
-        for i in range(len(self.lines)):
-            vector = self.lines[i]
-            local_idx, local_coef = vector.get_data()
-            start = idptr[i]
-            end = start + len(vector)
-            idx[start:end] = local_idx
-            coef[start:end] = local_coef
-        return numpy.asarray(idptr), numpy.asarray(idx), numpy.asarray(coef)
+include "sparse_common.pxi"
 
 
 @cython.boundscheck(False)
@@ -278,26 +142,28 @@
             int pos, new_allocated 
             int[:] newidx
             float[:] newcoef
+#         with gil:
         pos = self.size
+        self.size = pos + 1
         if pos >= self.allocated - 1:
             new_allocated = self.allocated * 2
             newcoef = numpy.empty(new_allocated, dtype=numpy.float32)
-            newcoef[:self.size] = self.coef[:self.size]
+            newcoef[:pos] = self.coef[:pos]
             self.coef = newcoef
             newidx = numpy.empty(new_allocated, dtype=numpy.int32)
-            newidx[:self.size] = self.idx[:self.size]
+            newidx[:pos] = self.idx[:pos]
             self.idx = newidx
             self.allocated = new_allocated
+            
         self.coef[pos] = coef
         self.idx[pos] = idx
-        self.size = pos + 1
-
+        
     def append(self, idx, coef):
         "Python implementation of _append in cython"
         self._append(<int> idx, <float> coef)
 
 
-cdef class ArrayLUT:
+cdef class ArrayBuilder:
 # --> see the associated PXD file
 #     cdef:
 #         int size 
