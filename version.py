#!/usr/bin/env python3
# coding: utf-8
#
#  Permission is hereby granted, free of charge, to any person obtaining a copy
#  of this software and associated documentation files (the "Software"), to deal
#  in the Software without restriction, including without limitation the rights
#  to use, copy, modify, merge, publish, distribute, sublicense, and/or sell
#  copies of the Software, and to permit persons to whom the Software is
#  furnished to do so, subject to the following conditions:
#  .
#  The above copyright notice and this permission notice shall be included in
#  all copies or substantial portions of the Software.
#  .
#  THE SOFTWARE IS PROVIDED "AS IS", WITHOUT WARRANTY OF ANY KIND, EXPRESS OR
#  IMPLIED, INCLUDING BUT NOT LIMITED TO THE WARRANTIES OF MERCHANTABILITY,
#  FITNESS FOR A PARTICULAR PURPOSE AND NONINFRINGEMENT. IN NO EVENT SHALL THE
#  AUTHORS OR COPYRIGHT HOLDERS BE LIABLE FOR ANY CLAIM, DAMAGES OR OTHER
#  LIABILITY, WHETHER IN AN ACTION OF CONTRACT, TORT OR OTHERWISE, ARISING FROM,
#  OUT OF OR IN CONNECTION WITH THE SOFTWARE OR THE USE OR OTHER DEALINGS IN
#  THE SOFTWARE.
"""Unique place where the version number is defined.

provides:
* version = "1.2.3" or "1.2.3-beta4"
* version_info = named tuple (1,2,3,"beta",4)
* hexversion: 0x010203B4
* strictversion = "1.2.3b4
* debianversion = "1.2.3~beta4"
* calc_hexversion: the function to transform a version_tuple into an integer

This is called hexversion since it only really looks meaningful when viewed as the
result of passing it to the built-in hex() function.
The version_info value may be used for a more human-friendly encoding of the same information.

The hexversion is a 32-bit number with the following layout:
Bits (big endian order)     Meaning
1-8     PY_MAJOR_VERSION (the 2 in 2.1.0a3)
9-16     PY_MINOR_VERSION (the 1 in 2.1.0a3)
17-24     PY_MICRO_VERSION (the 0 in 2.1.0a3)
25-28     PY_RELEASE_LEVEL (0xA for alpha, 0xB for beta, 0xC for release candidate and 0xF for final)
29-32     PY_RELEASE_SERIAL (the 3 in 2.1.0a3, zero for final releases)

Thus 2.1.0a3 is hexversion 0x020100a3.

"""

__authors__ = ["Jérôme Kieffer", "V. Valls"]
__license__ = "MIT"
__copyright__ = "European Synchrotron Radiation Facility, Grenoble, France"
__date__ = "08/09/2023"
__status__ = "production"
__docformat__ = 'restructuredtext'
__all__ = ["date", "version_info", "strictversion", "hexversion", "debianversion",
           "calc_hexversion", "citation"]

RELEASE_LEVEL_VALUE = {"dev": 0,
                       "alpha": 10,
                       "beta": 11,
                       "gamma": 12,
                       "rc": 13,
                       "final": 15}

MAJOR = 2023
MINOR = 9
<<<<<<< HEAD
MICRO = 1
RELEV = "dev"  # <16
=======
MICRO = 0
RELEV = "final"  # <16
>>>>>>> 655b61e3
SERIAL = 0  # <16

date = __date__

from collections import namedtuple
from argparse import ArgumentParser

_version_info = namedtuple("version_info", ["major", "minor", "micro", "releaselevel", "serial"])

version_info = _version_info(MAJOR, MINOR, MICRO, RELEV, SERIAL)

strictversion = version = debianversion = "%d.%02d.%d" % version_info[:3]
if version_info.releaselevel != "final":
    version += "-%s%s" % version_info[-2:]
    debianversion += "~adev%i" % version_info[-1] if RELEV == "dev" else "~%s%i" % version_info[-2:]
    prerel = "a" if RELEASE_LEVEL_VALUE.get(version_info[3], 0) < 10 else "b"
    if prerel not in "ab":
        prerel = "a"
    strictversion += prerel + str(version_info[-1])

_PATTERN = None


def calc_hexversion(major=0, minor=0, micro=0, releaselevel="dev", serial=0, string=None):
    """Calculate the hexadecimal version number from the tuple version_info:

    :param major: integer
    :param minor: integer
    :param micro: integer
    :param relev: integer or string
    :param serial: integer
    :param string: version number as a string
    :return: integer always increasing with revision numbers
    """
    if string is not None:
        global _PATTERN
        if _PATTERN is None:
            import re
            _PATTERN = re.compile(r"(\d+)\.(\d+)\.(\d+)(\w+)?$")
        result = _PATTERN.match(string)
        if result is None:
            raise ValueError("'%s' is not a valid version" % string)
        result = result.groups()
        major, minor, micro = int(result[0]), int(result[1]), int(result[2])
        releaselevel = result[3]
        if releaselevel is None:
            releaselevel = 0

    try:
        releaselevel = int(releaselevel)
    except ValueError:
        releaselevel = RELEASE_LEVEL_VALUE.get(releaselevel, 0)

    hex_version = int(serial)
    hex_version |= releaselevel * 1 << 4
    hex_version |= int(micro) * 1 << 8
    hex_version |= int(minor) * 1 << 16
    hex_version |= int(major) * 1 << 24
    return hex_version


hexversion = calc_hexversion(*version_info)

citation = "doi:10.1107/S1600576715004306"

if __name__ == "__main__":
    parser = ArgumentParser(usage="print the version of the software")
    parser.add_argument("--wheel", action="store_true", dest="wheel", default=None,
                        help="print version formated for wheel")
    parser.add_argument("--debian", action="store_true", dest="debian", default=None,
                        help="print version formated for debian")
    options = parser.parse_args()
    if options.debian:
        print(debianversion)
    elif options.wheel:
        print(strictversion)
    else:
        print(version)<|MERGE_RESOLUTION|>--- conflicted
+++ resolved
@@ -62,13 +62,8 @@
 
 MAJOR = 2023
 MINOR = 9
-<<<<<<< HEAD
 MICRO = 1
 RELEV = "dev"  # <16
-=======
-MICRO = 0
-RELEV = "final"  # <16
->>>>>>> 655b61e3
 SERIAL = 0  # <16
 
 date = __date__
