#!/usr/bin/env python
# coding: utf-8
#
#  Permission is hereby granted, free of charge, to any person obtaining a copy
#  of this software and associated documentation files (the "Software"), to deal
#  in the Software without restriction, including without limitation the rights
#  to use, copy, modify, merge, publish, distribute, sublicense, and/or sell
#  copies of the Software, and to permit persons to whom the Software is
#  furnished to do so, subject to the following conditions:
#  .
#  The above copyright notice and this permission notice shall be included in
#  all copies or substantial portions of the Software.
#  .
#  THE SOFTWARE IS PROVIDED "AS IS", WITHOUT WARRANTY OF ANY KIND, EXPRESS OR
#  IMPLIED, INCLUDING BUT NOT LIMITED TO THE WARRANTIES OF MERCHANTABILITY,
#  FITNESS FOR A PARTICULAR PURPOSE AND NONINFRINGEMENT. IN NO EVENT SHALL THE
#  AUTHORS OR COPYRIGHT HOLDERS BE LIABLE FOR ANY CLAIM, DAMAGES OR OTHER
#  LIABILITY, WHETHER IN AN ACTION OF CONTRACT, TORT OR OTHERWISE, ARISING FROM,
#  OUT OF OR IN CONNECTION WITH THE SOFTWARE OR THE USE OR OTHER DEALINGS IN
#  THE SOFTWARE.
"""Unique place where the version number is defined.

provides:
* version = "1.2.3" or "1.2.3-beta4"
* version_info = named tuple (1,2,3,"beta",4)
* hexversion: 0x010203B4
* strictversion = "1.2.3b4
* debianversion = "1.2.3~beta4"
* calc_hexversion: the function to transform a version_tuple into an integer

This is called hexversion since it only really looks meaningful when viewed as the
result of passing it to the built-in hex() function.
The version_info value may be used for a more human-friendly encoding of the same information.

The hexversion is a 32-bit number with the following layout:
Bits (big endian order)     Meaning
1-8     PY_MAJOR_VERSION (the 2 in 2.1.0a3)
9-16     PY_MINOR_VERSION (the 1 in 2.1.0a3)
17-24     PY_MICRO_VERSION (the 0 in 2.1.0a3)
25-28     PY_RELEASE_LEVEL (0xA for alpha, 0xB for beta, 0xC for release candidate and 0xF for final)
29-32     PY_RELEASE_SERIAL (the 3 in 2.1.0a3, zero for final releases)

Thus 2.1.0a3 is hexversion 0x020100a3.

"""

from __future__ import absolute_import, print_function, division
__authors__ = ["Jérôme Kieffer"]
__license__ = "MIT"
__copyright__ = "European Synchrotron Radiation Facility, Grenoble, France"
__date__ = "19/10/2018"
__status__ = "production"
__docformat__ = 'restructuredtext'
__all__ = ["date", "version_info", "strictversion", "hexversion", "debianversion",
           "calc_hexversion", "citation"]

RELEASE_LEVEL_VALUE = {"dev": 0,
                       "alpha": 10,
                       "beta": 11,
                       "gamma": 12,
                       "rc": 13,
                       "final": 15}

MAJOR = 0
MINOR = 17
MICRO = 0
<<<<<<< HEAD
RELEV = "final"  # <16
=======
RELEV = "dev"  # <16
>>>>>>> 8c9ca623
SERIAL = 0  # <16

date = __date__

from collections import namedtuple
_version_info = namedtuple("version_info", ["major", "minor", "micro", "releaselevel", "serial"])

version_info = _version_info(MAJOR, MINOR, MICRO, RELEV, SERIAL)

strictversion = version = debianversion = "%d.%d.%d" % version_info[:3]
if version_info.releaselevel != "final":
    version += "-%s%s" % version_info[-2:]
    debianversion += "~adev%i" % version_info[-1] if RELEV == "dev" else "~%s%i" % version_info[-2:]
    prerel = "a" if RELEASE_LEVEL_VALUE.get(version_info[3], 0) < 10 else "b"
    if prerel not in "ab":
        prerel = "a"
    strictversion += prerel + str(version_info[-1])


def calc_hexversion(major=0, minor=0, micro=0, releaselevel="dev", serial=0):
    """Calculate the hexadecimal version number from the tuple version_info:

    :param major: integer
    :param minor: integer
    :param micro: integer
    :param relev: integer or string
    :param serial: integer
    :return: integer always increasing with revision numbers
    """
    try:
        releaselevel = int(releaselevel)
    except ValueError:
        releaselevel = RELEASE_LEVEL_VALUE.get(releaselevel, 0)

    hex_version = int(serial)
    hex_version |= releaselevel * 1 << 4
    hex_version |= int(micro) * 1 << 8
    hex_version |= int(minor) * 1 << 16
    hex_version |= int(major) * 1 << 24
    return hex_version


hexversion = calc_hexversion(*version_info)

citation = "doi:10.1107/S1600576715004306"

if __name__ == "__main__":
    print(version)<|MERGE_RESOLUTION|>--- conflicted
+++ resolved
@@ -48,7 +48,7 @@
 __authors__ = ["Jérôme Kieffer"]
 __license__ = "MIT"
 __copyright__ = "European Synchrotron Radiation Facility, Grenoble, France"
-__date__ = "19/10/2018"
+__date__ = "30/08/2018"
 __status__ = "production"
 __docformat__ = 'restructuredtext'
 __all__ = ["date", "version_info", "strictversion", "hexversion", "debianversion",
@@ -64,11 +64,7 @@
 MAJOR = 0
 MINOR = 17
 MICRO = 0
-<<<<<<< HEAD
-RELEV = "final"  # <16
-=======
 RELEV = "dev"  # <16
->>>>>>> 8c9ca623
 SERIAL = 0  # <16
 
 date = __date__
