--- conflicted
+++ resolved
@@ -32,11 +32,7 @@
 __contact__ = "Jerome.Kieffer@ESRF.eu"
 __license__ = "MIT"
 __copyright__ = "European Synchrotron Radiation Facility, Grenoble, France"
-<<<<<<< HEAD
 __date__ = "10/01/2024"
-=======
-__date__ = "09/01/2024"
->>>>>>> 783566ec
 
 import unittest
 import os
@@ -337,11 +333,8 @@
     testsuite.addTest(loader(TestHDF5Writer))
     testsuite.addTest(loader(TestFabIOWriter))
     testsuite.addTest(loader(TestSpotWriter))
-<<<<<<< HEAD
     testsuite.addTest(loader(TestXrdmlWriter))
-=======
     testsuite.addTest(loader(TestPoniFile))
->>>>>>> 783566ec
     return testsuite
 
 
